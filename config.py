--- conflicted
+++ resolved
@@ -188,14 +188,10 @@
         "preference":1
     }
 }
-P_TEST = 0.5
-<<<<<<< HEAD
-TEST_DAYS = 4
-=======
+P_TEST = 0.3
 P_TEST_SYMPTOMATIC = 0.3
 P_TEST_ASYMPTOMATIC = 0.05
 TEST_DAYS = 3
->>>>>>> 9bd76a92
 
 # VIRAL LOAD PARAMS
 MIN_VIRAL_LOAD = 0.1
@@ -233,23 +229,13 @@
 P_HAS_ALLERGIES_TODAY = 0.05
 
 # OTHER TRANSMISSIBLE DISEASES
-<<<<<<< HEAD
 P_FLU = 0.01 # &p-flu
 FLU_CONTAGIOUSNESS = 0.05
-=======
-P_FLU = 0.025 # &p-flu
-FLU_CONTAGIOUSNESS = 0.15
->>>>>>> 9bd76a92
 FLU_INCUBATION = 1
 AVG_FLU_DURATION = 5
 
-<<<<<<< HEAD
 P_COLD = 0.01 # &p-cold
 COLD_CONTAGIOUSNESS = 0.05
-=======
-P_COLD = 0.05 # &p-cold
-COLD_CONTAGIOUSNESS = 0.25
->>>>>>> 9bd76a92
 COLD_INCUBATION = 1
 AVG_COLD_DURATION = 3
 
