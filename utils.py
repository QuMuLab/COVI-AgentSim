--- conflicted
+++ resolved
@@ -488,38 +488,36 @@
     #else:
     conditions = []
 
-<<<<<<< HEAD
-    for c_name, c_prob in PREEXISTING_CONDITIONS.items():
-        rand = rng.rand()
-        modifier = 1.
-        if c_name == 'heart_disease':
-            if 'diabetes' or 'smoker' in conditions:
-                modifier = 2
-            else:
-                modifier = 0.5
-        if c_name in ('cancer', 'COPD'):
-            if 'smoker' in conditions:
-                modifier = 1.3
-            else:
-                modifier = 0.95
-        # TODO: This currently excludes immuno-suppressed condiction when
-        #  setting the modifier value. Is That wanted?
-        if c_name == 'stroke':
-            modifier = len(conditions)
-        if c_name == 'immuno-suppressed':
-            if 'cancer' in conditions:
-                modifier = 1.2
-            else:
-                modifier = 0.98
-        for p in c_prob:
-            if age < p.age:
-                if p.sex == 'a' or sex.lower().startswith(p.sex):
-                    if rand < modifier * p.probability:
-                        conditions.append(p.name)
-                    break
+    # for c_name, c_prob in PREEXISTING_CONDITIONS.items():
+    #     rand = rng.rand()
+    #     modifier = 1.
+    #     if c_name == 'heart_disease':
+    #         if 'diabetes' or 'smoker' in conditions:
+    #             modifier = 2
+    #         else:
+    #             modifier = 0.5
+    #     if c_name in ('cancer', 'COPD'):
+    #         if 'smoker' in conditions:
+    #             modifier = 1.3
+    #         else:
+    #             modifier = 0.95
+    #     # TODO: This currently excludes immuno-suppressed condiction when
+    #     #  setting the modifier value. Is That wanted?
+    #     if c_name == 'stroke':
+    #         modifier = len(conditions)
+    #     if c_name == 'immuno-suppressed':
+    #         if 'cancer' in conditions:
+    #             modifier = 1.2
+    #         else:
+    #             modifier = 0.98
+    #     for p in c_prob:
+    #         if age < p.age:
+    #             if p.sex == 'a' or sex.lower().startswith(p.sex):
+    #                 if rand < modifier * p.probability:
+    #                     conditions.append(p.name)
+    #                 break
 
     # TODO PUT IN QUICKLY WITHOUT VERIFICATION OF NUMBERS
-=======
     # &smoking
     if age < 12:
         pass
@@ -698,7 +696,6 @@
             conditions.append('immuno-suppressed')
 
     #TODO PUT IN QUICKLY WITHOUT VERIFICATION OF NUMBERS
->>>>>>> fb51b3cf
     if 'asthma' in conditions or 'COPD' in conditions:
         conditions.append('lung_disease')
 
