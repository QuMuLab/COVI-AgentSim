--- conflicted
+++ resolved
@@ -5,254 +5,12 @@
 import numpy as np
 from collections import defaultdict
 import datetime
+import random
 
 from utils import _normalize_scores, _get_random_age, _draw_random_discreet_gaussian, _json_serialize
 from config import *  # PARAMETERS
-<<<<<<< HEAD
-
-
-class Env(simpy.Environment):
-
-    def __init__(self, initial_timestamp):
-        super().__init__()
-        self.initial_timestamp = initial_timestamp
-
-    def time(self):
-        return self.now
-
-    @property
-    def timestamp(self):
-        return self.initial_timestamp + datetime.timedelta(
-            minutes=self.now * TICK_MINUTE)
-
-    def minutes(self):
-        return self.timestamp.minute
-
-    def hour_of_day(self):
-        return self.timestamp.hour
-
-    def day_of_week(self):
-        return self.timestamp.weekday()
-
-    def is_weekend(self):
-        return self.day_of_week() in [0, 6]
-
-    def time_of_day(self):
-        return self.timestamp.isoformat()
-
-
-class City(object):
-
-    def __init__(self, stores, parks, hospitals, humans, miscs):
-        self.stores = stores
-        self.parks = parks
-        self.humans = humans
-        self.hospitals = hospitals
-        self.miscs = miscs
-        self._compute_preferences()
-
-    @property
-    def events(self):
-        return list(itertools.chain(*[h.events for h in self.humans]))
-
-    @staticmethod
-    def compute_distance(loc1, loc2):
-        return np.sqrt((loc1.lat - loc2.lat) ** 2 + (loc1.lon - loc2.lon) ** 2)
-
-    def _compute_preferences(self):
-        """ compute preferred distribution of each human for park, stores, etc."""
-        for h in self.humans:
-            h.stores_preferences = [(self.compute_distance(h.household, s) + 1e-1) ** -1 for s in self.stores]
-            h.parks_preferences = [(self.compute_distance(h.household, p) + 1e-1) ** -1 for p in self.parks]
-
-
-class Location(simpy.Resource):
-
-    def __init__(self, env, capacity=simpy.core.Infinity, name='Safeway', location_type='stores', lat=None, lon=None,
-                 cont_prob=None):
-        super().__init__(env, capacity)
-        self.humans = set()
-        self.name = name
-        self.lat = lat
-        self.lon = lon
-        self.location_type = location_type
-        self.cont_prob = cont_prob
-
-    def sick_human(self):
-        return any([h.is_sick for h in self.humans])
-
-    def __repr__(self):
-        return f"{self.location_type}:{self.name} - Total number of people in {self.location_type}:{len(self.humans)} - sick:{self.sick_human()}"
-
-    def contamination_proba(self):
-        if not self.sick_human():
-            return 0
-        return self.cont_prob
-
-    def __hash__(self):
-        return hash(self.name)
-
-
-class Event:
-    test = 'test'
-    encounter = 'encounter'
-    symptom_start = 'symptom_start'
-    contamination = 'contamination'
-    recovery = 'recovery'
-
-    @staticmethod
-    def members():
-        return [Event.test, Event.encounter, Event.symptom_start, Event.contamination]
-
-    @staticmethod
-    def log_encounter(human1, human2, location, duration, distance, time):
-        human1.events.append(
-            {
-                'time': time,
-                'event_type': Event.encounter,
-                'human_id': human1.name,
-                'encounter': {
-                    'time': time,
-                    'event_type': Event.encounter,
-                    'duration': duration,
-                    'distance': distance,
-                    'location_type': location.location_type,
-                    'contamination_prob': location.cont_prob,
-                    'lat': location.lat,
-                    'lon': location.lon,
-                    'obs_lat': human1.obs_lat,
-                    'obs_lon': human1.obs_lon,
-                },
-                'human1': {
-                    'human_id': human1.name,
-                    'age': human1.age,
-                    'carefullness': human1.carefullness,
-                    'is_infected': human1.is_sick,
-                    'infection_timestamp': human1.infection_timestamp,
-                    'infectiousness': human1.infectiousness,
-                    'reported_symptoms': human1.reported_symptoms,
-                    'symptoms': human1.symptoms,
-                    'test_results': human1.test_results,
-                    'has_app': human1.has_app,
-                },
-                'human2': {
-                    'other_human_id': human2.name,
-                    'other_age': human2.age,
-                    'other_carefullness': human2.carefullness,
-                    'other_is_infected': human2.is_sick,
-                    'other_infection_timestamp': human2.infection_timestamp,
-                    'other_infectiousness': human2.infectiousness,
-                    'other_reported_symptoms': human2.reported_symptoms,
-                    'other_symptoms': human2.symptoms,
-                    'other_test_results': human2.test_results,
-                    'other_has_app': human2.has_app,
-                }
-            }
-        )
-
-        human2.events.append(
-            {
-                'time': time,
-                'event_type': Event.encounter,
-                'human_id': human2.name,
-                'encounter': {
-                    'time': time,
-                    'event_type': Event.encounter,
-                    'duration': duration,
-                    'distance': distance,
-                    'location_type': location.location_type,
-                    'contamination_prob': location.cont_prob,
-                    'lat': location.lat,
-                    'lon': location.lon,
-                    'obs_lat': human2.obs_lat,
-                    'obs_lon': human2.obs_lon,
-                },
-                'human1': {
-                    'other_human_id': human1.name,
-                    'other_age': human1.age,
-                    'other_carefullness': human1.carefullness,
-                    'other_wearing_mask': human1.wearing_mask,
-                    'other_is_infected': human1.is_sick,
-                    'other_infection_timestamp': human1.infection_timestamp,
-                    'other_infectiousness': human1.infectiousness,
-                    'other_reported_symptoms': human1.reported_symptoms,
-                    'other_symptoms': human1.symptoms,
-                    'other_test_results': human1.test_results,
-                    'other_has_app': human1.has_app,
-                },
-                'human2': {
-                    'human_id': human2.name,
-                    'age': human2.age,
-                    'carefullness': human2.carefullness,
-                    'wearing_mask': human2.wearing_mask,
-                    'is_infected': human2.is_sick,
-                    'infection_timestamp': human2.infection_timestamp,
-                    'infectiousness': human2.infectiousness,
-                    'reported_symptoms': human2.reported_symptoms,
-                    'symptoms': human2.symptoms,
-                    'test_results': human2.test_results,
-                    'has_app': human2.has_app,
-                }
-            }
-        )
-
-    @staticmethod
-    def log_test(human, result, time):
-        human.events.append(
-            {
-                'human_id': human.name,
-                'event_type': Event.test,
-                'time': time,
-                'payload': {
-                    'result': result,
-                }
-            }
-        )
-
-    @staticmethod
-    def log_symptom_start(human, time, covid=True):
-        human.events.append(
-            {
-                'human_id': human.name,
-                'event_type': Event.symptom_start,
-                'time': time,
-                'payload': {
-                    'covid': covid
-                }
-            }
-        )
-
-    @staticmethod
-    def log_contaminate(human, time):
-        human.events.append(
-            {
-                'human_id': human.name,
-                'event_type': Event.contamination,
-                'time': time,
-                'payload': {}
-            }
-        )
-
-    @staticmethod
-    def log_recovery(human, time):
-        human.events.append(
-            {
-                'human_id': human.name,
-                'event_type': Event.recovery,
-                'time': time,
-                'payload': {
-                    'observed': {},
-                    'unobserved': {
-                        'recovered': not human.death,
-                        'death': human.death
-                    }
-                }
-            }
-        )
-
-=======
+
 from base import *
->>>>>>> dc8c539a
 
 class Visits:
     parks = defaultdict(int)
@@ -278,30 +36,15 @@
 
 
 class Human(object):
-<<<<<<< HEAD
-    actions = {
-        'shopping': 1,
-        'at_home': 3,
-        'exercise': 4,
-        'at_hospital': 5
-    }
-
-    def __init__(self, env, name, infection_timestamp, household, workplace, hospital, age=35, rho=0.3, gamma=0.21, symptoms=None,
-=======
-
-    def __init__(self, env, name, age, rng, infection_timestamp, household, workplace, rho=0.3, gamma=0.21, symptoms=None,
->>>>>>> dc8c539a
-                 test_results=None):
+
+    def __init__(self, env, name, age, rng, infection_timestamp, household, workplace, hospital, rho=0.3, gamma=0.21,
+                 symptoms=None, test_results=None):
         self.env = env
         self.events = []
         self.name = name
-<<<<<<< HEAD
-        self.age = _get_random_age()
-        self.death = False
-=======
         self.age = age
         self.rng = rng
->>>>>>> dc8c539a
+        self.death = False
 
         # probability of being asymptomatic is basically 50%, but a bit less if you're older
         # and a bit more if you're younger
@@ -357,16 +100,11 @@
         self.avg_working_hours = _draw_random_discreet_gaussian(AVG_WORKING_MINUTES, SCALE_WORKING_MINUTES, self.rng)
         self.scale_working_hours = _draw_random_discreet_gaussian(AVG_SCALE_WORKING_MINUTES, SCALE_SCALE_WORKING_MINUTES, self.rng)
 
-<<<<<<< HEAD
-        self.avg_hospital_hours = _draw_random_discreet_gaussian(AVG_HOSPITAL_HOURS, SCALE_HOSPITAL_HOURS)
-        self.scale_hospital_hours = _draw_random_discreet_gaussian(AVG_SCALE_HOSPITAL_HOURS, SCALE_SCALE_HOSPITAL_HOURS)
-
-        self.avg_misc_time = _draw_random_discreet_gaussian(AVG_MISC_MINUTES, SCALE_MISC_MINUTES)
-        self.scale_misc_time = _draw_random_discreet_gaussian(AVG_SCALE_MISC_MINUTES, SCALE_SCALE_MISC_MINUTES)
-=======
+        self.avg_hospital_hours = _draw_random_discreet_gaussian(AVG_HOSPITAL_HOURS, SCALE_HOSPITAL_HOURS, self.rng)
+        self.scale_hospital_hours = _draw_random_discreet_gaussian(AVG_SCALE_HOSPITAL_HOURS, SCALE_SCALE_HOSPITAL_HOURS, self.rng)
+
         self.avg_misc_time = _draw_random_discreet_gaussian(AVG_MISC_MINUTES, SCALE_MISC_MINUTES, self.rng)
         self.scale_misc_time = _draw_random_discreet_gaussian(AVG_SCALE_MISC_MINUTES, SCALE_SCALE_MISC_MINUTES, self.rng)
->>>>>>> dc8c539a
 
         # TODO: multiple possible days and times & limit these activities in a week
         self.shopping_days = self.rng.choice(range(7))
@@ -535,25 +273,19 @@
             assert next_state[self.last_state.index(1)] == self.state.index(1), f"invalid compartment transition for human:{self.name}"
             self.last_state = self.state
 
-<<<<<<< HEAD
     def go_to_hopsital(self):
-        self.action = Human.actions['at_hospital']
-        t = _draw_random_discreet_gaussian(self.avg_hospital_hours, self.scale_hospital_hours)
+        t = _draw_random_discreet_gaussian(self.avg_hospital_hours, self.scale_hospital_hours, self.rng)
         yield self.env.process(self.at(self.hospital, t))
 
-    def take_a_trip(self, city):
-        S = 0
-        p_exp = 1.0
-=======
     def run(self, city):
         """
            1 2 3 4 5 6 7 8 9 10 11 12 13 14 15 16 17 18 19 20 21 22 23 24
            State  h h h h h h h h h sh sh h  h  h  ac h  h  h  h  h  h  h  h  h
         """
         self.household.humans.add(self)
->>>>>>> dc8c539a
         while True:
-
+            if self.really_sick:
+                yield self.env.process(self.go_to_hopsital())
 
             if self.is_infectious and self.has_logged_symptoms is False:
                 Event.log_symptom_start(self, self.env.timestamp, True)
@@ -696,6 +428,11 @@
                                 time=self.env.timestamp,
                                 # latent={"infected":self.is_exposed}
                                 )
+
+        if location.location_type == 'hospital':
+            if random.random() > location.recovery_proba():
+                self.death = True
+            Event.log_recovery(self, self.env.timestamp, self.death)
 
         yield self.env.timeout(duration / TICK_MINUTE)
         location.humans.remove(self)
@@ -751,102 +488,4 @@
         cands, scores = zip(*cands)
         loc = self.rng.choice(cands, p=_normalize_scores(scores))
         visited_locs[loc] += 1
-<<<<<<< HEAD
-        return loc
-
-    def at(self, location, duration):
-        self.location = location
-        location.humans.add(self)
-        self.leaving_time = duration + self.env.now
-        self.start_time = self.env.now
-
-        # Report all the encounters
-        for h in location.humans:
-            if h == self or location.location_type == 'household':
-                continue
-            Event.log_encounter(self, h,
-                                location=location,
-                                duration=min(self.leaving_time, h.leaving_time) - max(self.start_time, h.start_time),
-                                distance=np.random.randint(50, 1000),
-                                # cm  #TODO: prop to Area and inv. prop to capacity
-                                time=self.env.timestamp,
-                                )
-
-        if not self.is_sick:
-            if random.random() < location.contamination_proba():
-                self.infection_timestamp = self.env.timestamp
-                Event.log_contaminate(self, self.env.timestamp)
-        if location.location_type == 'hospital':
-            if random.random() > location.recovery_proba():
-                self.death = True
-            Event.log_recovery(self, self.env.timestamp)
-
-        yield self.env.timeout(duration / TICK_MINUTE)
-        location.humans.remove(self)
-
-    def run(self, city):
-        """
-           1 2 3 4 5 6 7 8 9 10 11 12 13 14 15 16 17 18 19 20 21 22 23 24
-           State  h h h h h h h h h sh sh h  h  h  ac h  h  h  h  h  h  h  h  h
-        """
-        self.household.humans.add(self)
-        while True:
-            # Simulate some tests
-            if self.really_sick:
-                yield self.env.process(self.go_to_hopsital())
-            elif self.is_sick and self.env.timestamp - self.infection_timestamp > datetime.timedelta(
-                    days=self.incubation_days):
-                # Todo ensure it only happen once
-                result = random.random() > 0.8
-                Event.log_test(self, time=self.env.timestamp, result=result)
-                # Fixme: After a user get tested positive, assume no more activity
-                break
-            elif self.env.hour_of_day() == self.work_start_hour and not self.env.is_weekend() and not WORK_FROM_HOME:
-                yield self.env.process(self.go_to_work())
-            elif self.env.hour_of_day() == self.shopping_hours and self.env.day_of_week() == self.shopping_days:
-                yield self.env.process(self.shop(city))
-            elif self.env.hour_of_day() == self.exercise_hours and self.env.day_of_week() == self.exercise_days:  ##LIMIT AND VARIABLE
-                yield self.env.process(self.exercise(city))
-            elif np.random.random() < 0.05 and self.env.is_weekend():
-                yield self.env.process(self.take_a_trip(city))
-            elif self.is_sick and self.env.timestamp - self.infection_timestamp > datetime.timedelta(days=SYMPTOM_DAYS):
-                # Stay home after symptoms
-                # TODO: ensure it only happen once
-                # Event.log_symptom_start(self, time=env.timestamp)
-                pass
-            self.location = self.household
-            yield self.env.process(self.stay_at_home())
-
-
-class Hospital(Location):
-
-    def __init__(self, env, capacity, name='vgh', location_type='hospital', lat=None, lon=None, cont_prob=None,
-                 recovery_prob=0.8):
-        super().__init__(env, capacity, name, location_type, lat, lon, cont_prob)
-        self.ventilators_in_use = 0
-        self.total_ventilators = 10
-        self.recovery_prob = recovery_prob
-
-    @property
-    def vacancy(self):
-        return self.capacity - len(self.humans)
-
-    def ventilator_available(self):
-        return self.total_ventilators - self.ventilators_in_use
-
-    def admit(self, human):
-        if self.vacancy > 0:
-            self.humans.add(human)
-            human.location = self
-        else:
-            raise ValueError("hospital full")
-
-    def discharge(self, human):
-        self.humans.remove(human)
-        human.location = human.household
-
-    def recovery_proba(self):
-        return self.recovery_prob
-=======
-        return loc
->>>>>>> dc8c539a
+        return loc