--- conflicted
+++ resolved
@@ -516,22 +516,6 @@
     dfs_tree, paths = construct_infection_tree(infection_chain, init_infected=init_infected, draw_fig=False)
 
     infectees = 0
-<<<<<<< HEAD
-    infectors = len(init_infected)
-    candidates = (dfs_tree.nodes - init_infected - {"ROOT"}).intersection(all_recovered)
-    for c in candidates:
-        if dfs_tree.out_degree(c) == 0:
-            infectees += 1
-        else:
-            infectors += 1
-
-    print(f"len(recovered): {len(all_recovered)}")
-    print(f"len(dfsnodes): {len(dfs_tree.nodes)}")
-    print(f"infectors: {infectors}")
-    print(f"infectees: {infectees}")
-    print("-------------------------")
-    return infectees / infectors
-=======
     recovered_infectors = all_recovered
     # Average out degree
     for node in dfs_tree.nodes:
@@ -548,7 +532,6 @@
     print("-------------------------")
 
     return infectees / len(recovered_infectors)
->>>>>>> 8750c045
 
 def get_effective_R(data):
     GT = data["generation_times"]
