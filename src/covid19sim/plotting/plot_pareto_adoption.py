--- conflicted
+++ resolved
@@ -207,12 +207,9 @@
             "transformer-[0, 0, 0]": "Transformer-[0, 0, 0]",
             "transformer-[0, 1, 2]": "Transformer-[0, 1, 2]",
             "transformer-[1, 3, 5]": "Transformer-[1, 3, 5]",
-<<<<<<< HEAD
-=======
             "transformer>twilight-[0, 1, 2]": "Transformer-twilight-[0, 1, 2]",
             "transformer>rosy-[0, 1, 2]": "Transformer-rosy-[0, 1, 2]",
             "transformer>vague-[0, 1, 2]": "Transformer-vague-[0, 1, 2]",
->>>>>>> 3d885f14
             "linreg": "Linear Regression",
             "mlp": "MLP",
             "unmitigated": "Unmitigated",
@@ -289,10 +286,6 @@
                 pkls.append([r["pkl"] for r in data[method][key].values()])
                 labels.append(f"{method}_{key}")
 
-<<<<<<< HEAD
-    # import pdb; pdb.set_trace()
-=======
->>>>>>> 3d885f14
     for idx, label in enumerate(labels):
         print(f"{len(pkls[idx])} seeds for {label}")
 
@@ -364,11 +357,8 @@
     method_legend = []
     compare_legend = []
     for idx, method in enumerate(sorted(base_methods)):
-<<<<<<< HEAD
-=======
         print("Plotting", method, "...")
         # import pdb; pdb.set_trace()
->>>>>>> 3d885f14
         current_labels = sorted([lab for lab in labels if lab.startswith(method)])
         current_labels_norm = sorted(
             [lab for lab in labels_norm if lab.startswith(method)]
