--- conflicted
+++ resolved
@@ -1,12 +1,6 @@
 """
 [summary]
 """
-<<<<<<< HEAD
-from collections import OrderedDict, namedtuple
-from scipy.stats import norm, truncnorm, gamma
-from functools import lru_cache
-=======
->>>>>>> 7e418164
 import datetime
 import math
 import os
@@ -18,11 +12,6 @@
 from functools import lru_cache
 import subprocess
 
-<<<<<<< HEAD
-from covid19sim.configs.config import *
-from covid19sim.interventions import *
-
-=======
 import dill
 import numpy as np
 import requests
@@ -30,7 +19,8 @@
 from addict import Dict
 from omegaconf import OmegaConf
 from scipy.stats import gamma, norm, truncnorm
->>>>>>> 7e418164
+
+P_SEVERE_ALLERGIES = 0.02
 
 SymptomProbability = namedtuple('SymptomProbability', ['name', 'id', 'probabilities'])
 SymptomProbability.__doc__ = '''A symptom probabilities collection given contexts
@@ -377,7 +367,6 @@
     #     SymptomProbability('swelling', __, {'allergy': 0.3})
     # )
 ])
-
 
 # NOTE: THE PREEXISTING CONDITION NAMES/IDs BELOW MUST MATCH THOSE IN frozen/helper.py
 
@@ -467,11 +456,7 @@
 
 
 def log(str, logfile=None, timestamp=False):
-<<<<<<< HEAD
-	"""
-=======
-    """
->>>>>>> 7e418164
+    """
     [summary]
 
     Args:
@@ -479,13 +464,8 @@
         logfile ([type], optional): [description]. Defaults to None.
         timestamp (bool, optional): [description]. Defaults to False.
     """
-<<<<<<< HEAD
-	if timestamp:
-		str = f"[{datetime.datetime.now()}] {str}"
-=======
     if timestamp:
         str = f"[{datetime.datetime.now()}] {str}"
->>>>>>> 7e418164
 
     print(str)
     if logfile is not None:
@@ -511,11 +491,7 @@
     return gamma(shape, scale=scale)
 
 
-<<<<<<< HEAD
-def _sample_viral_load_piecewise(rng, initial_viral_load=0, age=40):
-=======
 def _sample_viral_load_piecewise(rng, initial_viral_load=0, age=40, conf={}):
->>>>>>> 7e418164
     """
     This function samples a piece-wise linear viral load model which increases, plateaus, and drops
 
@@ -1089,11 +1065,7 @@
 
     return progression
 
-<<<<<<< HEAD
 def _get_allergy_progression(rng):
-=======
-def _get_allergy_progression(rng, P_SEVERE_ALLERGIES):
->>>>>>> 7e418164
     """
     [summary]
 
@@ -1103,7 +1075,6 @@
     Returns:
         [type]: [description]
     """
-<<<<<<< HEAD
     symptoms_contexts = SYMPTOMS_CONTEXTS['allergy']
     phase_i = 0
     phase = symptoms_contexts[phase_i]
@@ -1124,29 +1095,7 @@
     progression = [symptoms]
     return progression
 
-def _get_flu_progression(age, rng, carefulness, preexisting_conditions, really_sick, extremely_sick):
-=======
-    symptoms = ['sneezing']
-    if rng.rand() < P_SEVERE_ALLERGIES:
-        symptoms.append('mild_trouble_breathing')
-        # commented out because these are not used elsewhere for now
-        # if rng.rand() < 0.4:
-        #     symptoms.append ('hives')
-        # if rng.rand() < 0.3:
-        #     symptoms.append('swelling')
-    if rng.rand() < 0.3:
-        symptoms.append ('sore_throat')
-    if rng.rand() < 0.2:
-        symptoms.append('fatigue')
-    if rng.rand() < 0.3:
-        symptoms.append('hard_time_waking_up')
-    if rng.rand() < 0.6:
-        symptoms.append('headache')
-    progression = [symptoms]
-    return progression
-
 def _get_flu_progression(age, rng, carefulness, preexisting_conditions, really_sick, extremely_sick, FLU_INCUBATION, AVG_FLU_DURATION):
->>>>>>> 7e418164
     """
     [summary]
 
@@ -1401,17 +1350,10 @@
     return rng.uniform(age_group[0], age_group[1])
 
 def _get_random_area(num, total_area, rng):
-<<<<<<< HEAD
-	"""
-    Using Dirichlet distribution since it generates a "distribution of probabilities"
-	which will ensure that the total area allotted to a location type remains conserved
-	while also maintaining a uniform distribution
-=======
     """
     Using Dirichlet distribution since it generates a "distribution of probabilities"
     which will ensure that the total area allotted to a location type remains conserved
     while also maintaining a uniform distribution
->>>>>>> 7e418164
 
     Args:
         num ([type]): [description]
@@ -1421,17 +1363,10 @@
     Returns:
         [type]: [description]
     """
-<<<<<<< HEAD
-	# Keeping max at area/2 to ensure no location is allocated more than half of the total area allocated to its location type
-	area = rng.dirichlet(np.ones(math.ceil(num/2)))*(total_area/2)
-	area = np.append(area,rng.dirichlet(np.ones(math.floor(num/2)))*(total_area/2))
-	return area
-=======
     # Keeping max at area/2 to ensure no location is allocated more than half of the total area allocated to its location type
     area = rng.dirichlet(np.ones(math.ceil(num/2)))*(total_area/2)
     area = np.append(area,rng.dirichlet(np.ones(math.floor(num/2)))*(total_area/2))
     return area
->>>>>>> 7e418164
 
 def _draw_random_discreet_gaussian(avg, scale, rng):
     """
@@ -1572,48 +1507,6 @@
 
     return _proba_to_risk
 
-<<<<<<< HEAD
-def get_intervention(key, RISK_MODEL=None, TRACING_ORDER=None, TRACE_SYMPTOMS=None, TRACE_RISK_UPDATE=None, SHOULD_MODIFY_BEHAVIOR=True):
-	"""
-    [summary]
-
-    Args:
-        key ([type]): [description]
-        RISK_MODEL ([type], optional): [description]. Defaults to None.
-        TRACING_ORDER ([type], optional): [description]. Defaults to None.
-        TRACE_SYMPTOMS ([type], optional): [description]. Defaults to None.
-        TRACE_RISK_UPDATE ([type], optional): [description]. Defaults to None.
-        SHOULD_MODIFY_BEHAVIOR (bool, optional): [description]. Defaults to True.
-
-    Raises:
-        NotImplementedError: [description]
-
-    Returns:
-        [type]: [description]
-    """
-	if key == "Lockdown":
-		return Lockdown()
-	elif key == "WearMask":
-		return WearMask(MASKS_SUPPLY)
-	elif key == "SocialDistancing":
-		return SocialDistancing()
-	elif key == "Quarantine":
-		return Quarantine()
-	elif key == "Tracing":
-		return Tracing(RISK_MODEL, TRACING_ORDER, TRACE_SYMPTOMS, TRACE_RISK_UPDATE, SHOULD_MODIFY_BEHAVIOR)
-	elif key == "WashHands":
-		return WashHands()
-	elif key == "Stand2M":
-		return Stand2M()
-	elif key == "StayHome":
-		return StayHome()
-	elif key == "GetTested":
-		raise NotImplementedError
-	else:
-		raise
-
-=======
->>>>>>> 7e418164
 def get_recommendations(risk_level):
     """
     [summary]
@@ -1638,9 +1531,6 @@
     is_infectious_tomorrow = True if human.infection_timestamp and human.env.timestamp - human.infection_timestamp + datetime.timedelta(days=1) >= datetime.timedelta(days=human.infectiousness_onset_days) else False
     tomorrows_infectiousness = human.get_infectiousness_for_day(human.env.timestamp + datetime.timedelta(days=1),
                                                                 is_infectious_tomorrow)
-<<<<<<< HEAD
-    return (cur_infectiousness + tomorrows_infectiousness) / 2
-=======
     return (cur_infectiousness + tomorrows_infectiousness) / 2
 
 
@@ -1887,5 +1777,4 @@
     Returns:
         str: git hash
     """
-    return subprocess.check_output(["git", "rev-parse", "HEAD"]).decode().strip()
->>>>>>> 7e418164
+    return subprocess.check_output(["git", "rev-parse", "HEAD"]).decode().strip()