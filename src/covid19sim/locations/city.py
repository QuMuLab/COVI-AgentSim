"""
This module implements the `City` class which is responsible for running the environment in which all
humans will interact. Its `run` loop also contains the tracing application logic that runs every hour.
"""
import numpy as np
import copy
import datetime
import itertools
import math
import time
import typing
from collections import defaultdict, Counter
from orderedset import OrderedSet

from covid19sim.utils.utils import compute_distance, _get_random_area, relativefreq2absolutefreq, _convert_bin_5s_to_bin_10s, calculate_average_infectiousness, log
from covid19sim.utils.demographics import get_humans_with_age, assign_households_to_humans, create_locations_and_assign_workplace_to_humans
from covid19sim.log.track import Tracker
from covid19sim.inference.heavy_jobs import batch_run_timeslot_heavy_jobs
from covid19sim.interventions.tracing import BaseMethod
# from covid19sim.interventions.behaviors import *
from covid19sim.inference.message_utils import UIDType, UpdateMessage, RealUserIDType
from covid19sim.distribution_normalization.dist_utils import get_rec_level_transition_matrix
from covid19sim.interventions.tracing_utils import get_tracing_method
from covid19sim.log.event import Event
from covid19sim.locations.test_facility import TestFacility


if typing.TYPE_CHECKING:
    from covid19sim.human import Human
    from covid19sim.utils.env import Env

PersonalMailboxType = typing.Dict[UIDType, typing.List[UpdateMessage]]
SimulatorMailboxType = typing.Dict[RealUserIDType, PersonalMailboxType]


class City:
    """
    City agent/environment class. Currently, a single city object will be instantiated at the start of
    a simulation. In the future, multiple 'cities' may be executed in parallel to simulate larger populations.
    """

    def __init__(
            self,
            env: "Env",
            n_people: int,
            init_fraction_sick: float,
            rng: np.random.RandomState,
            x_range: typing.Tuple,
            y_range: typing.Tuple,
            conf: typing.Dict,
            logfile: str = None,
    ):
        """
        Constructs a city object.

        Args:
            env (simpy.Environment): Keeps track of events and their schedule
            n_people (int): Number of people in the city
            init_fraction_sick (float): fraction of population to be infected on day 0
            rng (np.random.RandomState): Random number generator
            x_range (tuple): (min_x, max_x)
            y_range (tuple): (min_y, max_y)
            human_type (covid19.simulator.Human): Class for the city's human instances
            conf (dict): yaml configuration of the experiment
            logfile (str): filepath where the console output and final tracked metrics will be logged. Prints to the console only if None.
        """
        self.conf = conf
        self.logfile = logfile
        self.env = env
        self.rng = np.random.RandomState(rng.randint(2 ** 16))
        self.x_range = x_range
        self.y_range = y_range
        self.total_area = (x_range[1] - x_range[0]) * (y_range[1] - y_range[0])
        self.n_people = n_people
        self.init_fraction_sick = init_fraction_sick
        self.hash = int(time.time_ns())  # real-life time used as hash for inference server data hashing
        self.tracker = Tracker(env, self, conf, logfile)

        self.test_type_preference = list(zip(*sorted(conf.get("TEST_TYPES").items(), key=lambda x:x[1]['preference'])))[0]
        self.max_capacity_per_test_type = {
            test_type: max([int(conf['TEST_TYPES'][test_type]['capacity'] * self.n_people), 1])
            for test_type in self.test_type_preference
        }

        if 'DAILY_TARGET_REC_LEVEL_DIST' in conf:
            # QKFIX: There are 4 recommendation levels, value is hard-coded here
            self.daily_target_rec_level_dists = (np.asarray(conf['DAILY_TARGET_REC_LEVEL_DIST'], dtype=np.float_)
                                                   .reshape((-1, 4)))
        else:
            self.daily_target_rec_level_dists = None
        self.daily_rec_level_mapping = None
        self.covid_testing_facility = TestFacility(self.test_type_preference, self.max_capacity_per_test_type, env, conf)

        self.humans = []
        self.hd = {}
        self.households = OrderedSet()
        self.age_histogram = None

        log("Initializing humans ...", self.logfile)
        self.initialize_humans_and_locations()

        self.log_static_info()

        log("Computing their preferences", self.logfile)
        self._compute_preferences()
        self.tracing_method = None

        # GAEN summary statistics that enable the individual to determine whether they should send their info
        self.risk_change_histogram = Counter()
        self.risk_change_histogram_sum = 0
        self.sent_messages_by_day: typing.Dict[int, int] = {}

        # note: for good efficiency in the simulator, we will not allow humans to 'download'
        # database diffs between their last timeslot and their current timeslot; instead, we
        # will give them the global mailbox object (a dictionary) and have them 'pop' all
        # messages they consume from their own (simulation-only!) personal mailbox
        self.global_mailbox: SimulatorMailboxType = defaultdict(dict)
        self.tracker.initialize()

    def cleanup_global_mailbox(
            self,
            current_timestamp: datetime.datetime,
    ):
        """Removes all messages older than 14 days from the global mailbox."""
        # note that to keep the simulator efficient, users will directly pop the update messages that
        # they consume, so this is only necessary for edge cases (e.g. dead people can't update)
        max_encounter_age = self.conf.get('TRACING_N_DAYS_HISTORY')
        new_global_mailbox = defaultdict(dict)
        for user_key, personal_mailbox in self.global_mailbox.items():
            new_personal_mailbox = {}
            for mailbox_key, messages in personal_mailbox.items():
                for message in messages:
                    if (current_timestamp - message.encounter_time).days <= max_encounter_age:
                        if mailbox_key not in new_personal_mailbox:
                            new_personal_mailbox[mailbox_key] = []
                        new_personal_mailbox[mailbox_key].append(message)
            new_global_mailbox[user_key] = new_personal_mailbox
        self.global_mailbox = new_global_mailbox

    def register_new_messages(
            self,
            current_day_idx: int,
            current_timestamp: datetime.datetime,
            update_messages: typing.List[UpdateMessage],
            prev_human_risk_history_maps: typing.Dict["Human", typing.Dict[int, float]],
            new_human_risk_history_maps: typing.Dict["Human", typing.Dict[int, float]],
    ):
        """Adds new update messages to the global mailbox, passing them to trackers if needed.

        This function may choose to discard messages based on the mailbox server protocol being used.
        For this purpose, the risk history level maps of all users are provided as input. Note that
        these risk history maps may not actually be transfered to the server, and we have to be
        careful how we use this data in a safe fashion so that (in real life) only non-PII info
        needs to be transmitted to the server for filtering.
        """
        humans_with_updates = {self.hd[m._sender_uid] for m in update_messages}

        if self.conf.get("USE_GAEN"):
            # update risk level change histogram using scores of new updaters
            updater_scores = {
                h: h.contact_book.get_risk_level_change_score(
                    prev_risk_history_map=prev_human_risk_history_maps[h],
                    curr_risk_history_map=new_human_risk_history_maps[h],
                    proba_to_risk_level_map=h.proba_to_risk_level_map,
                ) for h in humans_with_updates
            }
            for score in updater_scores.values():
                self.risk_change_histogram[score] += 1
            self.risk_change_histogram_sum += len(updater_scores)
        else:
            # TODO: add filtering steps (if any) for other protocols
            pass

        # note that to keep the simulator efficient, users will have their own private mailbox inside
        # the global mailbox (this replaces the database diff logic & allows faster access)
        for update_message in update_messages:
            source_human = self.hd[update_message._sender_uid]
            destination_human = self.hd[update_message._receiver_uid]

            if self.conf.get("USE_GAEN"):
                should_send = self._check_should_send_message_gaen(
                    current_day_idx=current_day_idx,
                    current_timestamp=current_timestamp,
                    human=source_human,
                    risk_change_score=updater_scores[source_human],
                )
                if not should_send:
                    continue
            else:
                # TODO: add filtering steps (if any) for other protocols
                pass

            # if we get here, it's because we actually chose to send the message
            self.tracker.track_update_messages(
                from_human=source_human,
                to_human=destination_human,
                payload={
                    "reason": update_message._update_reason,
                    "new_risk_level": update_message.new_risk_level
                },
            )
            if current_day_idx not in self.sent_messages_by_day:
                self.sent_messages_by_day[current_day_idx] = 0
            self.sent_messages_by_day[current_day_idx] += 1
            source_human.contact_book.latest_update_time = \
                max(source_human.contact_book.latest_update_time, current_timestamp)
            mailbox_key = update_message.uid  # mailbox key = message uid
            personal_mailbox = self.global_mailbox[destination_human.name]
            if mailbox_key not in personal_mailbox:
                personal_mailbox[mailbox_key] = []
            personal_mailbox[mailbox_key].append(update_message)

    def _check_should_send_message_gaen(
            self,
            current_day_idx: int,
            current_timestamp: datetime.datetime,
            human: "Human",
            risk_change_score: int,
    ) -> bool:
        """Returns whether a specific human with a given GAEN impact score should send updates or not."""
        message_budget = self.conf.get("MESSAGE_BUDGET_GAEN")
        # give at least BURN_IN_DAYS days to get risk histograms
        if current_day_idx - self.conf.get("INTERVENTION_DAY") < self.conf.get("BURN_IN_DAYS"):
            return False
        days_between_messages = self.conf.get("DAYS_BETWEEN_MESSAGES")
        # don't send messages if you sent recently
        if (current_timestamp - human.contact_book.latest_update_time).days < days_between_messages:
            return False
        # don't exceed the message budget
        already_sent_messages = self.sent_messages_by_day.get(current_day_idx, 0)
        if already_sent_messages >= message_budget * self.conf.get("n_people"):
            return False

        # if people uniformly send messages in the population, then 1 / days_between_messages people
        # won't send messages today anyway
        # FIXME this overestimates messages but it's ok (??) because we have a hard daily cap
        message_budget = days_between_messages * message_budget
        # but if we don't have that we underestimate the number of available messages in the budget
        # because some people will have already sent a message the day before and won't be able to
        # on this day

        # reduce due to multiple updates per day so uniformly distribute messages
        message_budget = message_budget / self.conf.get("UPDATES_PER_DAY")

        # sorted list (decreasing order) of tuples (risk_change, proportion of people with that risk_change)
        scaled_risks = sorted(
            {
                k: v / self.risk_change_histogram_sum
                for k, v in self.risk_change_histogram.items()
            }.items(),
            reverse=True
        )
        summed_percentiles = 0
        for rc, percentile in scaled_risks:
            # there's room for this person's message
            if risk_change_score == rc and summed_percentiles < message_budget:
                # coin flip if you're in this bucket but this is the "last" bucket
                if summed_percentiles + percentile > message_budget:
                    # Out of all the available messages (MAX_NUM_MESSAGES_GAEN), summed_percentile
                    # have been sent. There remains (MAX - summed) messages to split across percentile people
                    if self.rng.random() < (message_budget - summed_percentiles):  # / percentile:
                        return True
                # otherwise there is room for messages so you should send
                else:
                    return True
            summed_percentiles += percentile
        return False

    @property
    def start_time(self):
        return datetime.datetime.fromtimestamp(self.env.ts_initial)

    def initialize_humans_and_locations(self):
        """
        Samples a synthetic population along with their dwellings and workplaces according to census.
        """
        self.age_histogram = relativefreq2absolutefreq(
            bins_fractions={(x[0], x[1]): x[2] for x in self.conf.get('P_AGE_REGION')},
            n_elements=self.n_people,
            rng=self.rng,
        )

        # initalize human objects
        self.humans = get_humans_with_age(self, self.age_histogram, self.conf, self.rng)

        # find best grouping to put humans together in a house
        # /!\ households are created at the time of allocation.
        # self.households is initialized within this function through calls to `self.create_location`
        self.humans = assign_households_to_humans(self.humans, self, self.conf, self.logfile)

        # assign workplace to humans
        # self.`location_type`s are created in this function
        self.humans, self = create_locations_and_assign_workplace_to_humans(self.humans, self, self.conf, self.logfile)

        # prepare schedule
        log("Preparing schedule ... ")
        start_time = datetime.datetime.now()
        # TODO - parallelize this for speedup in initialization
        for human in self.humans:
            human.mobility_planner.initialize()

        timedelta = (datetime.datetime.now() - start_time).total_seconds()
        log(f"Schedule prepared (Took {timedelta:2.3f}s)", self.logfile)

        self.hd = {human.name: human for human in self.humans}

    def _initiate_infection_spread_and_modify_mixing_if_needed(self):
        """
        Seeds infection in the population and sets other attributes corresponding to social mixing dynamics.
        """
        # seed infection
        self.n_init_infected = math.ceil(self.init_fraction_sick * self.n_people)
        chosen_infected = self.rng.choice(self.humans, size=self.n_init_infected, replace=False)
        for human in chosen_infected:
            human._get_infected(initial_viral_load=human.rng.random())

        # modify likelihood of meeting new people
        self.conf['_CURRENT_PREFERENTIAL_ATTACHMENT_FACTOR'] = self.conf['END_PREFERENTIAL_ATTACHMENT_FACTOR']

        # modify knobs because now people are more aware
        if self.conf['ASSUME_NO_ENVIRONMENTAL_INFECTION_AFTER_INTERVENTION_START']:
            self.conf['_ENVIRONMENTAL_INFECTION_KNOB'] = 0.0

        if self.conf['ASSUME_NO_UNKNOWN_INTERACTIONS_AFTER_INTERVENTION_START']:
            self.conf['_MEAN_DAILY_UNKNOWN_CONTACTS'] = 0.0


        self.tracker.log_seed_infections()

    def have_some_humans_download_the_app(self):
        """
        Simulates the process of downloading the app on for smartphone users according to `APP_UPTAKE` and `SMARTPHONE_OWNER_FRACTION_BY_AGE`.
        """
        def _log_app_info(human):
            if not human.has_app:
                return
            # (assumption) 90% of the time, healthcare workers will declare it
            human.obs_is_healthcare_worker = False
            if (
                human.workplace is not None
                and human.workplace.location_type == "HOSPITAL"
                and human.rng.random() < 0.9
            ):
                human.obs_is_healthcare_worker = True

            human.has_logged_info = human.rng.rand() < human.carefulness
            human.obs_age = human.age if human.has_logged_info else None
            human.obs_sex = human.sex if human.has_logged_info else None
            human.obs_preexisting_conditions = human.preexisting_conditions if human.has_logged_info else []

        log("Downloading the app...", self.logfile)
        # app users
        all_has_app = self.conf.get('APP_UPTAKE') < 0
        # The dict below keeps track of an app quota for each age group
        age_histogram_bin_10s = _convert_bin_5s_to_bin_10s(self.age_histogram)
        n_apps_per_age = {
            (x[0], x[1]): math.ceil(age_histogram_bin_10s[(x[0], x[1])] * x[2] * self.conf.get('APP_UPTAKE'))
            for x in self.conf.get("SMARTPHONE_OWNER_FRACTION_BY_AGE")
        }
        for human in self.humans:
            if all_has_app:
                # i get an app, you get an app, everyone gets an app
                human.has_app = True
                _log_app_info(human)
                continue

            age_bin = human.age_bin_width_10.bin
            if n_apps_per_age[age_bin] > 0:
                # This human gets an app If there's quota left in his age group
                human.has_app = True
                _log_app_info(human)
                n_apps_per_age[age_bin] -= 1
                continue

        self.tracker.track_app_adoption()

    def add_to_test_queue(self, human):
        self.covid_testing_facility.add_to_test_queue(human)

    def log_static_info(self):
        """
        Logs events for all humans in the city
        """
        for h in self.humans:
            Event.log_static_info(self.conf['COLLECT_LOGS'], self, h, self.env.timestamp)

    @property
    def events(self):
        """
        Get all events of all humans in the city

        Returns:
            list: all of everyone's events
        """
        return list(itertools.chain(*[h.events for h in self.humans]))

    def compute_daily_rec_level_distribution(self):
        # QKFIX: There are 4 recommendation levels, the value is hard-coded here
        counts = np.zeros((4,), dtype=np.float_)
        for human in self.humans:
            if human.has_app:
                counts[human.rec_level] += 1

        if np.sum(counts) > 0:
            counts /= np.sum(counts)

        return counts

    def compute_daily_rec_level_mapping(self, current_day):
        # If there is no target recommendation level distribution
        if self.daily_target_rec_level_dists is None:
            return None

        if self.conf.get('INTERVENTION_DAY', -1) < 0:
            return None
        else:
            current_day -= self.conf.get('INTERVENTION_DAY')
            if current_day < 0:
                return None

        daily_rec_level_dist = self.compute_daily_rec_level_distribution()

        index = min(current_day, len(self.daily_target_rec_level_dists) - 1)
        daily_target_rec_level_dist = self.daily_target_rec_level_dists[index]

        return get_rec_level_transition_matrix(daily_rec_level_dist,
                                               daily_target_rec_level_dist)

    def events_slice(self, begin, end):
        """
        Get all sliced events of all humans in the city

        Args:
            begin (datetime.datetime): minimum time of events
            end (int): maximum time of events

        Returns:
            list: The list each human's events, restricted to a slice
        """
        return list(itertools.chain(*[h.events_slice(begin, end) for h in self.humans]))

    def pull_events_slice(self, end):
        """
        Get the list of all human's events before `end`.
        /!\ Modifies each human's events

        Args:
            end (datetime.datetime): maximum time of pulled events

        Returns:
            list: All the events which occured before `end`
        """
        return list(itertools.chain(*[h.pull_events_slice(end) for h in self.humans]))

    def _compute_preferences(self):
        """
        Compute preferred distribution of each human for park, stores, etc.
        /!\ Modifies each human's stores_preferences and parks_preferences
        """
        for h in self.humans:
            h.stores_preferences = [(compute_distance(h.household, s) + 1e-1) ** -1 for s in self.stores]
            h.parks_preferences = [(compute_distance(h.household, s) + 1e-1) ** -1 for s in self.parks]

    def run(self, duration, outfile):
        """
        Run the City.
        Several daily tasks take place here.
        Examples include - (1) modifying behavior of humans based on an intervention
        (2) gathering daily statistics on humans

        Args:
            duration (int): duration of a step, in seconds.
            outfile (str): may be None, the run's output file to write to

        Yields:
            simpy.Timeout
        """
        humans_notified, infections_seeded = False, False
        last_day_idx = 0
        while True:
            current_day = (self.env.timestamp - self.start_time).days

            # seed infections and change mixing constants (end of burn-in period)
            if (
                not infections_seeded
                and self.env.timestamp == self.conf['COVID_SPREAD_START_TIME']
            ):
                self._initiate_infection_spread_and_modify_mixing_if_needed()
                infections_seeded = True

            # Notify humans to follow interventions on intervention day
            if (
                not humans_notified
                and self.env.timestamp == self.conf.get('INTERVENTION_START_TIME')
            ):
                # if its a tracing method, load the class that can compute risk
                if self.conf['RISK_MODEL'] != "":
                    self.tracing_method = get_tracing_method(risk_model=self.conf['RISK_MODEL'], conf=self.conf)
                    self.have_some_humans_download_the_app()

                # initialize everyone from the baseline behavior
                for human in self.humans:
                    human.set_tracing_method(self.tracing_method)
                    human.intervened_behavior.initialize()

                humans_notified = True
                if self.tracing_method is not None:
                    self.tracker.track_daily_recommendation_levels(set_tracing_started_true=True)

            # run city testing routine, providing test results for those who need them
            # TODO: running this every hour of the day might not be correct.
            # TODO: testing budget is used up at hour 0 if its small
            self.covid_testing_facility.clear_test_queue()

            alive_humans = []
            # run non-app-related-stuff for all humans here (test seeking, infectiousness updates)
            for human in self.humans:
                if not human.is_dead:
                    human.check_if_needs_covid_test()  # humans can decide to get tested whenever
                    human.check_covid_symptom_start()
                    human.check_covid_recovery()
                    alive_humans.append(human)

            # now, run app-related stuff (risk assessment, message preparation, ...)
            prev_risk_history_maps, update_messages = self.run_app(current_day, outfile, alive_humans)

            # update messages may not be sent if the distribution strategy (e.g. GAEN) chooses to filter them
            self.register_new_messages(
                current_day_idx=current_day,
                current_timestamp=self.env.timestamp,
                update_messages=update_messages,
                prev_human_risk_history_maps=prev_risk_history_maps,
                new_human_risk_history_maps={h: h.risk_history_map for h in self.humans},
            )

            # for debugging/plotting a posteriori, track all human/location attributes...
            self.tracker.track_humans(hd=self.hd, current_timestamp=self.env.timestamp)
            # self.tracker.track_locations() # TODO

            yield self.env.timeout(int(duration))

            # finally, run end-of-day activities (if possible); these include mailbox cleanups, symptom updates, ...
            if current_day != last_day_idx:
                alive_humans = [human for human in self.humans if not human.is_dead]
                last_day_idx = current_day
                self.do_daily_activies(current_day, alive_humans)

    def do_daily_activies(
            self,
            current_day: int,
            alive_humans: typing.Iterable["Human"],
    ):
        """Runs all activities that should be completed only once per day."""
        # Compute the transition matrix of recommendation levels to
        # target distribution of recommendation levels
        self.daily_rec_level_mapping = self.compute_daily_rec_level_mapping(current_day)
        self.cleanup_global_mailbox(self.env.timestamp)
        # TODO: this is an assumption which will break in reality, instead of updating once per day everyone
        #       at the same time, it should be throughout the day
        for human in alive_humans:
            human.recover_health() # recover from cold/flu/allergies if it's time
            human.catch_other_disease_at_random() # catch cold/flu/allergies at random
            human.update_symptoms()
<<<<<<< HEAD
            human.increment_healthy_day()
=======
            human.mobility_planner.send_social_invites()
>>>>>>> 946a89c0
            Event.log_daily(self.conf.get('COLLECT_LOGS'), human, human.env.timestamp)
        self.tracker.increment_day()
        if self.conf.get("USE_GAEN"):
            print(
                "cur_day: {}, budget spent: {} / {} ".format(
                    current_day,
                    self.sent_messages_by_day.get(current_day, 0),
                    int(self.conf["n_people"] * self.conf["MESSAGE_BUDGET_GAEN"])
                ),
            )

    def run_app(
            self,
            current_day: int,
            outfile: typing.AnyStr,
            alive_humans: typing.Iterable["Human"]
    ) -> typing.Tuple[typing.Dict, typing.List[UpdateMessage]]:
        """Runs the application logic for all humans that are still alive.

        The logic is split into three parts. First, 'lightweight' jobs will run. These include
        daily risk level initialization, symptoms reporting updates, and digital (binary) contact
        tracing (if necessary). Then, if a risk inference model is being used or if we are collecting
        training data, batches of humans will be used to do clustering and to call the model. Finally,
        the recommendation level of all humans will be updated, they will generate update messages
        (if necessary), and the tracker will be updated with the state of all humans.
        """
        backup_human_init_risks = {}  # backs up human risks before any update takes place

        # iterate over humans, and if it's their timeslot, then update their state
        for human in alive_humans:
            if (
                not human.has_app
                or self.env.timestamp.hour not in human.time_slots
            ):
                continue
            # set the human's risk to a correct value for the day (if it does not exist already)
            human.initialize_daily_risk(current_day)
            # keep a backup of the current risk map before infering anything, in case GAEN needs it
            backup_human_init_risks[human] = copy.deepcopy(human.risk_history_map)
            # run 'lightweight' app jobs (e.g. contact book cleanup, symptoms reporting, bdt) without batching
            human.run_timeslot_lightweight_jobs(
                init_timestamp=self.start_time,
                current_timestamp=self.env.timestamp,
                personal_mailbox=self.global_mailbox[human.name],
            )

        # now, batch-run the clustering + risk prediction using an ML model (if we need it)
        if self.conf.get("RISK_MODEL") == "transformer" or "heuristic" in self.conf.get("RISK_MODEL") or self.conf.get("COLLECT_TRAINING_DATA"):
            self.humans = batch_run_timeslot_heavy_jobs(
                humans=self.humans,
                init_timestamp=self.start_time,
                current_timestamp=self.env.timestamp,
                global_mailbox=self.global_mailbox,
                time_slot=self.env.timestamp.hour,
                conf=self.conf,
                city_hash=self.hash,
            )

        # iterate over humans again, and if it's their timeslot, then prepare risk update messages
        update_messages = []
        for human in alive_humans:
            if not human.has_app or self.env.timestamp.hour not in human.time_slots:
                continue

            # overwrite risk values to 1.0 if human has positive test result (for all tracing methods)
            if human.reported_test_result == "positive":
                for day_offset in range(self.conf.get("TRACING_N_DAYS_HISTORY")):
                    human.risk_history_map[current_day - day_offset] = 1.0

            # using the risk history map & the risk level map, update the human's rec level
            human.update_recommendations_level()

            # if we had any encounters for which we have not sent an initial message, do it now
            update_messages.extend(human.contact_book.generate_initial_updates(
                current_day_idx=current_day,
                current_timestamp=self.env.timestamp,
                risk_history_map=human.risk_history_map,
                proba_to_risk_level_map=human.proba_to_risk_level_map,
                intervention=human.intervention,
            ))

            # then, generate risk level update messages for all other encounters (if needed)
            update_messages.extend(human.contact_book.generate_updates(
                current_day_idx=current_day,
                current_timestamp=self.env.timestamp,
                prev_risk_history_map=human.prev_risk_history_map,
                curr_risk_history_map=human.risk_history_map,
                proba_to_risk_level_map=human.proba_to_risk_level_map,
                update_reason="unknown",
                intervention=human.intervention,
            ))

            # if we are collecting logs for debugging/drawing baseball plots, log risk here
            Event.log_risk_update(
                self.conf['COLLECT_LOGS'],
                human=human,
                tracing_description=str(human.intervention),
                prev_risk_history_map=human.prev_risk_history_map,
                risk_history_map=human.risk_history_map,
                current_day_idx=current_day,
                time=self.env.timestamp,
            )

            # finally, override the 'previous' risk history map with the updated values of the current
            # map so that the next call can look at the proper difference between the two
            for day_idx, risk_val in human.risk_history_map.items():
                human.prev_risk_history_map[day_idx] = risk_val

        return backup_human_init_risks, update_messages


class EmptyCity(City):
    """
    An empty City environment (no humans or locations) that the user can build with
    externally defined code.  Useful for controlled scenarios and functional testing
    """

    def __init__(self, env, rng, x_range, y_range, conf):
        """

        Args:
            env (simpy.Environment): [description]
            rng (np.random.RandomState): Random number generator
            x_range (tuple): (min_x, max_x)
            y_range (tuple): (min_y, max_y)
            conf (dict): yaml experiment configuration
        """
        self.conf = conf
        self.env = env
        self.rng = np.random.RandomState(rng.randint(2 ** 16))
        self.x_range = x_range
        self.y_range = y_range
        self.total_area = (x_range[1] - x_range[0]) * (y_range[1] - y_range[0])
        self.n_people = 0
        self.logfile = None

        self.test_type_preference = list(zip(*sorted(conf.get("TEST_TYPES").items(), key=lambda x:x[1]['preference'])))[0]
        self.max_capacity_per_test_type = {
            test_type: max([int(conf['TEST_TYPES'][test_type]['capacity'] * self.n_people), 1])
            for test_type in self.test_type_preference
        }

        self.daily_target_rec_level_dists = None
        self.daily_rec_level_mapping = None
        self.covid_testing_facility = TestFacility(self.test_type_preference, self.max_capacity_per_test_type, env, conf)

        # Get the test type with the lowest preference?
        # TODO - EM: Should this rather sort on 'preference' in descending order?
        self.test_type_preference = list(
            zip(
                *sorted(
                    self.conf.get("TEST_TYPES").items(),
                    key=lambda x:x[1]['preference']
                )
            )
        )[0]

        self.humans = []
        self.hd = {}
        self.households = OrderedSet()
        self.stores = []
        self.senior_residences = []
        self.hospitals = []
        self.miscs = []
        self.parks = []
        self.schools = []
        self.workplaces = []
        self.global_mailbox: SimulatorMailboxType = defaultdict(dict)
        self.n_init_infected  = 0
        self.init_fraction_sick = 0

    @property
    def start_time(self):
        return datetime.datetime.fromtimestamp(self.env.ts_initial)

    def initWorld(self):
        """
        After adding humans and locations to the city, execute this function to finalize the City
        object in preparation for simulation.
        """
        self.log_static_info()
        self.n_people = len(self.humans)
        self.n_init_infected = sum(1 for h in self.humans if h.infection_timestamp is not None)
        self.init_fraction_sick = self.n_init_infected /  self.n_people
        print("Computing preferences")
        # self.initialize_humans_and_locations()
        # assign workplace to humans
        self.humans, self = create_locations_and_assign_workplace_to_humans(self.humans, self, self.conf, self.logfile)

        self._compute_preferences()
        self.tracker = Tracker(self.env, self, self.conf, None)
        self.tracker.initialize()
        # self.tracker.track_initialized_covid_params(self.humans)
        self.tracing_method = BaseMethod(self.conf)<|MERGE_RESOLUTION|>--- conflicted
+++ resolved
@@ -563,11 +563,8 @@
             human.recover_health() # recover from cold/flu/allergies if it's time
             human.catch_other_disease_at_random() # catch cold/flu/allergies at random
             human.update_symptoms()
-<<<<<<< HEAD
             human.increment_healthy_day()
-=======
             human.mobility_planner.send_social_invites()
->>>>>>> 946a89c0
             Event.log_daily(self.conf.get('COLLECT_LOGS'), human, human.env.timestamp)
         self.tracker.increment_day()
         if self.conf.get("USE_GAEN"):
