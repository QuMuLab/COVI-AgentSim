--- conflicted
+++ resolved
@@ -6,12 +6,7 @@
 import datetime
 import itertools
 from collections import defaultdict
-from covid19sim.constants import TICK_MINUTE
-
-<<<<<<< HEAD
-from covid19sim.configs.config import *
-from covid19sim.utils import compute_distance, _get_random_area, _draw_random_discreet_gaussian, get_intervention, calculate_average_infectiousness
-=======
+
 try:
     # Python 3.8
     from functools import cached_property
@@ -20,14 +15,9 @@
     from cached_property import cached_property
 
 from covid19sim.utils import compute_distance, _get_random_area, _draw_random_discreet_gaussian, calculate_average_infectiousness
->>>>>>> 7e418164
 from covid19sim.track import Tracker
 from covid19sim.interventions import *
-from covid19sim.constants import TICK_MINUTE
 from covid19sim.frozen.utils import update_uid
-from covid19sim.configs.constants import *
-from covid19sim.configs.exp_config import ExpConfig
-
 
 
 class Env(simpy.Environment):
@@ -40,30 +30,15 @@
         Args:
             initial_timestamp (datetime.datetime): The environment's initial timestamp
         """
-<<<<<<< HEAD
         self.initial_timestamp = datetime.datetime.combine(initial_timestamp.date(),
                                                            datetime.time())
         self.ts_initial = int(self.initial_timestamp.timestamp())
         super().__init__(self.ts_initial)
-=======
-        super().__init__()
-        self.initial_timestamp = initial_timestamp
-
-    def time(self):
-        """
-        Alias for simpy-defined `now` attribute
-
-        Returns:
-            datetime.datetime: current time in the environment
-        """
-        return self.now
->>>>>>> 7e418164
 
     @property
     def timestamp(self):
         """
         Returns:
-<<<<<<< HEAD
             datetime.datetime: Current date.
         """
         #
@@ -74,55 +49,34 @@
         #
         #return datetime.datetime.fromtimestamp(int(self.now))
         #
-=======
-            datetime.datetime: current date (initial timestamp shifted by
-                env.now * TICK_MINUTE minutes)
-        """
->>>>>>> 7e418164
         return self.initial_timestamp + datetime.timedelta(
             seconds=self.now-self.ts_initial)
 
     def minutes(self):
         """
         Returns:
-<<<<<<< HEAD
             int: Current timestamp minute
-=======
-            int: current timestamp minute
->>>>>>> 7e418164
         """
         return self.timestamp.minute
 
     def hour_of_day(self):
         """
         Returns:
-<<<<<<< HEAD
             int: Current timestamp hour
-=======
-            int: current timestamp hour
->>>>>>> 7e418164
         """
         return self.timestamp.hour
 
     def day_of_week(self):
         """
         Returns:
-<<<<<<< HEAD
             int: Current timestamp day of the week
-=======
-            int: current timestamp day of the week
->>>>>>> 7e418164
         """
         return self.timestamp.weekday()
 
     def is_weekend(self):
         """
         Returns:
-<<<<<<< HEAD
             bool: Current timestamp day is a weekend day
-=======
-            bool: current timestamp day is a weekend day
->>>>>>> 7e418164
         """
         return self.day_of_week() >= 5
 
@@ -130,7 +84,6 @@
         """
         Time of day in iso format
         datetime(2020, 2, 28, 0, 0) => '2020-02-28T00:00:00'
-<<<<<<< HEAD
 
         Returns:
             str: iso string representing current timestamp
@@ -142,24 +95,8 @@
     City
     """
 
-    def __init__(self, env, n_people, init_percent_sick, rng, x_range, y_range, Human):
-        """
-=======
-
-        Returns:
-            str: iso string representing current timestamp
-    """
-        return self.timestamp.isoformat()
-
-class City(simpy.Environment):
-    """
-    City environment
-    """
-
-    def __init__(self, env, n_people, init_percent_sick, rng, x_range, y_range, start_time, Human, conf):
-        """
-
->>>>>>> 7e418164
+    def __init__(self, env, n_people, init_percent_sick, rng, x_range, y_range, Human, conf):
+        """
         Args:
             env (simpy.Environment): [description]
             n_people (int): Number of people in the city
@@ -167,17 +104,10 @@
             rng (np.random.RandomState): Random number generator
             x_range (tuple): (min_x, max_x)
             y_range (tuple): (min_y, max_y)
-<<<<<<< HEAD
-            init_percent_sick (float): % of humans sick at the start of the simulation
-            Human (covid19.simulator.Human): Class for the city's human instances
-        """
-=======
-            start_time (datetime.datetime): City's initial datetime
             Human (covid19.simulator.Human): Class for the city's human instances
             conf (dict): yaml configuration of the experiment
         """
         self.conf = conf
->>>>>>> 7e418164
         self.env = env
         self.rng = rng
         self.x_range = x_range
@@ -185,7 +115,6 @@
         self.total_area = (x_range[1] - x_range[0]) * (y_range[1] - y_range[0])
         self.n_people = n_people
         self.init_percent_sick = init_percent_sick
-        self.start_time = start_time
         self.last_date_to_check_tests = self.env.timestamp.date()
         self.test_count_today = defaultdict(int)
         self.test_type_preference = list(zip(*sorted(self.conf.get("TEST_TYPES").items(), key=lambda x:x[1]['preference'])))[0]
@@ -288,11 +217,7 @@
         Create locations according to config.py / LOCATION_DISTRIBUTION.
         The City instance will have attributes <location_type>s = list(location(*args))
         """
-<<<<<<< HEAD
-        for location, specs in LOCATION_DISTRIBUTION.items():
-=======
         for location, specs in self.conf.get("LOCATION_DISTRIBUTION").items():
->>>>>>> 7e418164
             if location in ['household']:
                 continue
 
@@ -325,13 +250,6 @@
         chosen_infected = set(self.rng.choice(self.n_people, init_infected, replace=False).tolist())
 
         # app users
-<<<<<<< HEAD
-        all_has_app = ExpConfig.get('P_HAS_APP') < 0
-        n_apps = ExpConfig.get('P_HAS_APP') * self.n_people if ExpConfig.get('P_HAS_APP') > 0 else self.n_people
-        n_apps_per_age = {k:math.ceil(v * n_apps) for k,v in APP_USERS_FRACTION_BY_AGE.items()}
-
-        for age_bin, specs in HUMAN_DISTRIBUTION.items():
-=======
         all_has_app = self.conf.get('P_HAS_APP') < 0
         n_apps = self.conf.get('P_HAS_APP') * self.n_people if self.conf.get('P_HAS_APP') > 0 else self.n_people
         n_apps_per_age = {
@@ -340,7 +258,6 @@
         }
 
         for age_bin, specs in self.conf.get("HUMAN_DISTRIBUTION").items():
->>>>>>> 7e418164
             n = math.ceil(specs['p'] * self.n_people)
             ages = self.rng.randint(*age_bin, size=n)
 
@@ -350,17 +267,10 @@
             p = [specs['profession_profile'][x] for x in professions]
             profession = self.rng.choice(professions, p=p, size=n)
 
-<<<<<<< HEAD
-            # select who should have app based on APP_USERS_FRACTION_BY_AGE
-            chosen_app_user_bin = []
-            for my_age in ages:
-                for x, frac in APP_USERS_FRACTION_BY_AGE.items():
-=======
             # select who should have app based on self.conf's APP_USERS_FRACTION_BY_AGE
             chosen_app_user_bin = []
             for my_age in ages:
                 for x, frac in self.conf.get("APP_USERS_FRACTION_BY_AGE").items():
->>>>>>> 7e418164
                     if x[0] <= my_age <= x[1]:
                         chosen_app_user_bin.append(x)
                         break
@@ -407,16 +317,10 @@
                         household=res,
                         workplace=workplace,
                         profession=profession[i],
-<<<<<<< HEAD
-                        rho=RHO,
-                        gamma=GAMMA,
-                        infection_timestamp=self.start_time if count_humans - 1 in chosen_infected else None
-=======
                         rho=self.conf.get("RHO"),
                         gamma=self.conf.get("GAMMA"),
                         infection_timestamp=self.start_time if count_humans - 1 in chosen_infected else None,
                         conf=self.conf
->>>>>>> 7e418164
                         )
                     )
 
@@ -537,20 +441,7 @@
             h.stores_preferences = [(compute_distance(h.household, s) + 1e-1) ** -1 for s in self.stores]
             h.parks_preferences = [(compute_distance(h.household, s) + 1e-1) ** -1 for s in self.parks]
 
-<<<<<<< HEAD
-    def run(self, duration, outfile, port, n_jobs):
-        """
-        Run the City DOCTODO(improve this)
-
-        Args:
-            duration (int): duration of a step, in seconds.
-            outfile (str): may be None, the run's output file to write to
-            port (int): the port for integrated_risk_pred when updating the humans'
-                risk
-            n_jobs (int): the number of jobs for integrated_risk_pred when updating
-                the humans' risk
-=======
-    def run(self, duration, outfile, start_time, all_possible_symptoms):
+    def run(self, duration, outfile):
         """
         Run the City.
         Several daily tasks take place here.
@@ -558,33 +449,14 @@
         (2) gathering daily statistics on humans
 
         Args:
-            duration (int): duration of a step (env.timeout(duration / TICK_MINUTE))
+            duration (int): duration of a step, in seconds.
             outfile (str): may be None, the run's output file to write to
-            start_time (datetime.datetime): useless arg << FIXME
-            all_possible_symptoms (dict): copy of SYMPTOMS_META (config.py)
->>>>>>> 7e418164
 
         Yields:
             simpy.Timeout
         """
         self.current_day = 0
         humans_notified = False
-<<<<<<< HEAD
-
-        while True:
-            # Notify humans to follow interventions on intervention day
-            if self.current_day == ExpConfig.get('INTERVENTION_DAY') and not humans_notified:
-                self.intervention = get_intervention(key=ExpConfig.get('INTERVENTION'),
-                                                     RISK_MODEL=ExpConfig.get('RISK_MODEL'),
-                                                     TRACING_ORDER=ExpConfig.get('TRACING_ORDER'),
-                                                     TRACE_SYMPTOMS=ExpConfig.get('TRACE_SYMPTOMS'),
-                                                     TRACE_RISK_UPDATE=ExpConfig.get('TRACE_RISK_UPDATE'),
-                                                     SHOULD_MODIFY_BEHAVIOR=ExpConfig.get('SHOULD_MODIFY_BEHAVIOR'))
-
-                _ = [h.notify(self.intervention) for h in self.humans]
-                print(self.intervention)
-                if ExpConfig.get('COLLECT_TRAINING_DATA'):
-=======
         tmp_M = self.conf.get("GLOBAL_MOBILITY_SCALING_FACTOR")
         self.conf["GLOBAL_MOBILITY_SCALING_FACTOR"] = 1
         while True:
@@ -604,7 +476,6 @@
                 print(self.intervention)
                 self.conf["GLOBAL_MOBILITY_SCALING_FACTOR"] = tmp_M
                 if self.conf.get('COLLECT_TRAINING_DATA'):
->>>>>>> 7e418164
                     print("naive risk calculation without changing behavior... Humans notified!")
 
                 humans_notified = True
@@ -625,13 +496,9 @@
                 human.update_risk(symptoms=human.symptoms)
                 human.infectiousnesses.appendleft(calculate_average_infectiousness(human))
 
-<<<<<<< HEAD
-                Event.log_daily(human, human.env.timestamp)
-=======
                 if self.conf.get('COLLECT_LOGS'):
                     Event.log_daily(human, human.env.timestamp)
 
->>>>>>> 7e418164
                 self.tracker.track_symptoms(human)
 
                 # keep only past N_DAYS contacts
@@ -640,26 +507,16 @@
                                           'n_risk_increased', 'n_risk_decreased', "n_risk_mag_decreased",
                                           "n_risk_mag_increased"]:
                         for order in human.message_info[type_contacts]:
-<<<<<<< HEAD
-                            if len(human.message_info[type_contacts][order]) > ExpConfig.get('TRACING_N_DAYS_HISTORY'):
-=======
                             if len(human.message_info[type_contacts][order]) > self.conf.get('TRACING_N_DAYS_HISTORY'):
->>>>>>> 7e418164
                                 human.message_info[type_contacts][order] = human.message_info[type_contacts][order][1:]
                             human.message_info[type_contacts][order].append(0)
 
             if isinstance(self.intervention, Tracing):
-<<<<<<< HEAD
-                self.intervention.update_human_risks(city=self, port=port,
-                                n_jobs=n_jobs, data_path=outfile)
-=======
                 self.intervention.update_human_risks(
                     city=self,
-                    all_possible_symptoms=all_possible_symptoms,
                     data_path=outfile,
                     conf=self.conf,
                 )
->>>>>>> 7e418164
                 self.tracker.track_risk_attributes(self.humans)
 
             # Let the hour pass
@@ -1007,11 +864,6 @@
                 None otherwise
             time (datetime.datetime): timestamp of encounter
         """
-<<<<<<< HEAD
-        if ExpConfig.get('COLLECT_LOGS') is False:
-            return
-=======
->>>>>>> 7e418164
 
         h_obs_keys   = ['obs_hospitalized', 'obs_in_icu',
                         'obs_lat', 'obs_lon']
@@ -1073,12 +925,6 @@
             human (covid19sim.simulator.Human): Human whose test should be logged
             time (datetime.datetime): Event's time
         """
-<<<<<<< HEAD
-        if ExpConfig.get('COLLECT_LOGS') is False:
-            return
-
-=======
->>>>>>> 7e418164
         human.events.append(
             {
                 'human_id': human.name,
@@ -1109,12 +955,6 @@
             human (covid19sim.simulator.Human): Human who's health should be logged
             time (datetime.datetime): Event time
         """
-<<<<<<< HEAD
-        if ExpConfig.get('COLLECT_LOGS') is False:
-            return
-
-=======
->>>>>>> 7e418164
         human.events.append(
             {
                 'human_id': human.name,
@@ -1146,12 +986,6 @@
             source ([type]): [description]
             time ([type]): [description]
         """
-<<<<<<< HEAD
-        if ExpConfig.get('COLLECT_LOGS') is False:
-            return
-
-=======
->>>>>>> 7e418164
         human.events.append(
             {
                 'human_id': human.name,
@@ -1181,12 +1015,6 @@
             time ([type]): [description]
             death ([type]): [description]
         """
-<<<<<<< HEAD
-        if ExpConfig.get('COLLECT_LOGS') is False:
-            return
-
-=======
->>>>>>> 7e418164
         human.events.append(
             {
                 'human_id': human.name,
@@ -1214,12 +1042,6 @@
             human ([type]): [description]
             time ([type]): [description]
         """
-<<<<<<< HEAD
-        if ExpConfig.get('COLLECT_LOGS') is False:
-            return
-
-=======
->>>>>>> 7e418164
         h_obs_keys = ['obs_preexisting_conditions',  "obs_age", "obs_sex", "obs_is_healthcare_worker"]
         h_unobs_keys = ['preexisting_conditions', "age", "sex", "is_healthcare_worker"]
         obs_payload = {key:getattr(human, key) for key in h_obs_keys}
@@ -1250,17 +1072,6 @@
 
 class Contacts(object):
     """
-<<<<<<< HEAD
-    [summary]
-    """
-    def __init__(self, has_app):
-        """
-        [summary]
-
-        Args:
-            has_app (bool): [description]
-        """
-=======
     `Human` has a contact book that stores a count of all the past encounters.
     This class is also used to store `messages` that are a privacy preserved way of communicating
     between two `Human`.
@@ -1277,7 +1088,6 @@
             conf (dict): yaml experiment configuration
         """
         self.conf = conf
->>>>>>> 7e418164
         self.messages = []
         self.sent_messages_by_day = defaultdict(list)
         self.messages_by_day = defaultdict(list)
@@ -1288,13 +1098,9 @@
 
     def add(self, **kwargs):
         """
-<<<<<<< HEAD
-        [summary]
-=======
         Called at the time of an encounter.
         Initializes an entry if the encountee is not in the book.
         Adds 1 to the last entry if the encountee is already in the book.
->>>>>>> 7e418164
         """
         human = kwargs.get("human")
         timestamp = kwargs.get("timestamp")
@@ -1309,16 +1115,6 @@
             self.book[human][-1][1] += 1
         self.update_book(human, timestamp.date())
 
-<<<<<<< HEAD
-    def update_book(self, human, date=None, risk_level = None):
-        """
-        [summary]
-
-        Args:
-            human ([type]): [description]
-            date ([type], optional): [description]. Defaults to None.
-            risk_level ([type], optional): [description]. Defaults to None.
-=======
     def update_book(self, human, date=None):
         """
         Deletes the entries older than TRACING_N_DAYS_HISTORY.
@@ -1327,7 +1123,6 @@
         Args:
             human (Human): one of the keys in self.book
             date (datetime.datetime.date, optional): . Defaults to None
->>>>>>> 7e418164
         """
         # keep the history of risk levels (transformers)
         if date is None:
@@ -1335,11 +1130,7 @@
 
         remove_idx = -1
         for history in self.book[human]:
-<<<<<<< HEAD
-            if (date - history[0]).days > ExpConfig.get('TRACING_N_DAYS_HISTORY'):
-=======
             if (date - history[0]).days > self.conf.get('TRACING_N_DAYS_HISTORY'):
->>>>>>> 7e418164
                 remove_idx += 1
             else:
                 break
@@ -1351,16 +1142,6 @@
 
     def send_message(self, owner, tracing_method, order=1, reason="test", payload=None):
         """
-<<<<<<< HEAD
-        [summary]
-
-        Args:
-            owner ([type]): [description]
-            tracing_method ([type]): [description]
-            order (int, optional): [description]. Defaults to 1.
-            reason (str, optional): [description]. Defaults to "test".
-            payload ([type], optional): [description]. Defaults to None.
-=======
         Sends messages to all `Human`s in self.book.
 
         Args:
@@ -1369,7 +1150,6 @@
             order (int, optional): Number of hops from the source of the message. Defaults to 1.
             reason (str, optional): Reason for the trigger of this message. Defaults to "test". Possible values - "test", "symptoms", "risk_updates"
             payload (dict, optional): Extra information related to the message. Defaults to None.
->>>>>>> 7e418164
         """
         p_contact = tracing_method.p_contact
         delay = tracing_method.delay
@@ -1395,9 +1175,6 @@
 
                     total_contacts = sum(map(lambda x:x[1], self.book[human]))
                     human.update_risk(update_messages={'n':total_contacts, 'delay': t, 'order':order, 'reason':reason, 'payload':payload})
-<<<<<<< HEAD
-                    owner.city.tracker.track_update_messages(owner, human, {'reason':reason})
-=======
                     owner.city.tracker.track_update_messages(owner, human, {'reason':reason})
 
 class EmptyCity(City):
@@ -1406,7 +1183,7 @@
     externally defined code.  Useful for controlled scenarios and functional testing
     """
 
-    def __init__(self, env, rng, x_range, y_range, start_time, conf):
+    def __init__(self, env, rng, x_range, y_range, conf):
         """
 
         Args:
@@ -1414,7 +1191,6 @@
             rng (np.random.RandomState): Random number generator
             x_range (tuple): (min_x, max_x)
             y_range (tuple): (min_y, max_y)
-            start_time (datetime.datetime): City's initial datetime
             conf (dict): yaml experiment configuration
         """
         self.conf = conf
@@ -1424,7 +1200,6 @@
         self.y_range = y_range
         self.total_area = (x_range[1] - x_range[0]) * (y_range[1] - y_range[0])
         self.n_people = 0
-        self.start_time = start_time
         self.last_date_to_check_tests = self.env.timestamp.date()
         self.test_count_today = defaultdict(int)
 
@@ -1449,6 +1224,10 @@
         self.schools = []
         self.workplaces = []
 
+    @property
+    def start_time(self):
+        return datetime.datetime.fromtimestamp(self.env.ts_initial)
+
     def initWorld(self):
         """
         After adding humans and locations to the city, execute this function to finalize the City
@@ -1461,5 +1240,4 @@
         self._compute_preferences()
         self.tracker = Tracker(self.env, self)
         # self.tracker.track_initialized_covid_params(self.humans)
-        self.intervention = None
->>>>>>> 7e418164
+        self.intervention = None