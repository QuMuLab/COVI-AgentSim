"""
[summary]
"""

import math
import datetime
import numpy as np
import warnings
from collections import defaultdict
from orderedset import OrderedSet

from covid19sim.interventions import Tracing
from covid19sim.utils import compute_distance, proba_to_risk_fn
from covid19sim.base import Event, Contacts
from covid19sim.configs.config import *
from collections import deque

from covid19sim.frozen.clusters import Clusters
from covid19sim.frozen.utils import create_new_uid, Message, UpdateMessage, encode_message, encode_update_message
from covid19sim.utils import _normalize_scores, _get_random_sex, _get_covid_progression, \
     _get_preexisting_conditions, _draw_random_discreet_gaussian, _sample_viral_load_piecewise, \
     _get_cold_progression, _get_flu_progression, _get_allergy_progression, _get_get_really_sick
from covid19sim.configs.constants import BIG_NUMBER, TICK_MINUTE
from covid19sim.configs.exp_config import ExpConfig


class Visits(object):
    """
    [summary]
    """

    def __init__(self):
        """
        [summary]
        """
        self.parks = defaultdict(int)
        self.stores = defaultdict(int)
        self.hospitals = defaultdict(int)
        self.miscs = defaultdict(int)

    @property
    def n_parks(self):
        """
        [summary]

        Returns:
            [type]: [description]
        """
        return len(self.parks)

    @property
    def n_stores(self):
        """
        [summary]

        Returns:
            [type]: [description]
        """
        return len(self.stores)

    @property
    def n_hospitals(self):
        """
        [summary]

        Returns:
            [type]: [description]
        """
        return len(self.hospitals)

    @property
    def n_miscs(self):
        """
        [summary]

        Returns:
            [type]: [description]
        """
        return len(self.miscs)


class Human(object):
    """
    [summary]
    """

    def __init__(self, env, city, name, age, rng, infection_timestamp, household, workplace, profession, rho=0.3, gamma=0.21, symptoms=[], test_results=None):
        """
        [summary]

        Args:
            env ([type]): [description]
            city ([type]): [description]
            name ([type]): [description]
            age ([type]): [description]
            rng ([type]): [description]
            infection_timestamp ([type]): [description]
            household ([type]): [description]
            workplace ([type]): [description]
            profession ([type]): [description]
            rho (float, optional): [description]. Defaults to 0.3.
            gamma (float, optional): [description]. Defaults to 0.21.
            symptoms (list, optional): [description]. Defaults to [].
            test_results ([type], optional): [description]. Defaults to None.
        """
        self.env = env
        self.city = city
        self._events = []
        self.name = f"human:{name}"
        self.rng = rng
        self.profession = profession
        self.is_healthcare_worker = True if profession == "healthcare" else False
        self.assign_household(household)
        self.workplace = workplace
        self.rho = rho
        self.gamma = gamma

        self.age = age
        self.sex = _get_random_sex(self.rng)
        self.dead = False
        self.preexisting_conditions = _get_preexisting_conditions(self.age, self.sex, self.rng)

        age_modifier = 2 if self.age > 40 or self.age < 12 else 2
        # &carefulness
        if self.rng.rand() < P_CAREFUL_PERSON:
            self.carefulness = (round(self.rng.normal(55, 10)) + self.age/2) / 100
        else:
            self.carefulness = (round(self.rng.normal(25, 10)) + self.age/2) / 100
        if ExpConfig.get('ABSOLUTE_P_HAS_APP'):
            self.has_app = ExpConfig.get('P_HAS_APP')
        else:
            self.has_app = self.rng.rand() < (ExpConfig.get('P_HAS_APP') / age_modifier) + (self.carefulness / 2)

        # allergies
        self.has_allergies = self.rng.rand() < P_ALLERGIES
        len_allergies = self.rng.normal(1/self.carefulness, 1)
        self.len_allergies = 7 if len_allergies > 7 else np.ceil(len_allergies)
        self.allergy_progression = _get_allergy_progression(self.rng)

        # logged info can be quite different
        self.has_logged_info = self.has_app and self.rng.rand() < self.carefulness
        self.obs_is_healthcare_worker = True if self.is_healthcare_worker and rng.random()<0.9 else False # 90% of the time, healthcare workers will declare it
        self.obs_age = self.age if self.has_app and self.has_logged_info else None
        self.obs_sex = self.sex if self.has_app and self.has_logged_info else None
        self.obs_preexisting_conditions = self.preexisting_conditions if self.has_app and self.has_logged_info else []

        self.rest_at_home = False # to track mobility due to symptoms
        self.visits = Visits()
        self.travelled_recently = self.rng.rand() > P_TRAVELLED_INTERNATIONALLY_RECENTLY

        # &symptoms, &viral-load
        # probability of being asymptomatic is basically 50%, but a bit less if you're older and a bit more if you're younger
        self.is_asymptomatic = self.rng.rand() < BASELINE_P_ASYMPTOMATIC - (self.age - 50) * 0.5 / 100 # e.g. 70: baseline-0.1, 20: baseline+0.15
        self.asymptomatic_infection_ratio = ASYMPTOMATIC_INFECTION_RATIO if self.is_asymptomatic else 0.0 # draw a beta with the distribution in documents

        # Indicates whether this person will show severe signs of illness.
        self.cold_timestamp = self.env.timestamp if self.rng.random() < P_COLD else None
        self.flu_timestamp = self.env.timestamp if self.rng.random() < P_FLU else None # different from asymptomatic
        self.allergy_timestamp = self.env.timestamp if self.rng.random() < P_HAS_ALLERGIES_TODAY else None
        self.can_get_really_sick = _get_get_really_sick(self.age, self.sex, self.rng)
        self.can_get_extremely_sick = self.can_get_really_sick and self.rng.random() >= 0.7 # &severe; 30% of severe cases need ICU
        self.never_recovers = self.rng.random() <= P_NEVER_RECOVERS[min(math.floor(self.age/10),8)]
        self.obs_hospitalized = False
        self.obs_in_icu = False

        # possibly initialized as infected
        self.recovered_timestamp = datetime.datetime.min
        self.is_immune = False # different from asymptomatic
        self.viral_load_plateau_height, self.viral_load_plateau_start, self.viral_load_plateau_end, self.viral_load_recovered = None,None,None,None
        self.infectiousness_onset_days = None # 1 + self.rng.normal(loc=INFECTIOUSNESS_ONSET_DAYS_AVG, scale=INFECTIOUSNESS_ONSET_DAYS_STD)
        self.incubation_days = None # self.infectiousness_onset_days + self.viral_load_plateau_start + self.rng.normal(loc=SYMPTOM_ONSET_WRT_VIRAL_LOAD_PEAK_AVG, scale=SYMPTOM_ONSET_WRT_VIRAL_LOAD_PEAK_STD)
        self.recovery_days = None # self.infectiousness_onset_days + self.viral_load_recovered
        self.test_result, self.test_type = None, None
        self.infection_timestamp = infection_timestamp
        self.initial_viral_load = self.rng.rand() if infection_timestamp is not None else 0
        if self.infection_timestamp is not None:
            self.compute_covid_properties()

        # counters and memory
        self.r0 = []
        self.has_logged_symptoms = False
        self.last_state = self.state
        self.n_infectious_contacts = 0
        self.last_date = defaultdict(lambda : self.env.initial_timestamp.date())
        self.last_location = self.location
        self.last_duration = 0

        # interventions & risk prediction
        self.tracing = False
        self.WEAR_MASK =  False
        self.notified = False
        self.tracing_method = None
        self.maintain_extra_distance = 0
        self.how_much_I_follow_recommendations = ExpConfig.get('PERCENT_FOLLOW')
        self.recommendations_to_follow = OrderedSet()
        self.time_encounter_reduction_factor = 1.0
        self.hygiene = self.carefulness
        self.test_recommended = False

        # risk prediction
        # self.rec_level = -1 # risk-based recommendations
        self.past_N_days_contacts = [OrderedSet()]
        self.n_contacts_tested_positive = defaultdict(int)
        self.contact_book = Contacts(self.has_app)
        self.message_info = { 'traced': False, \
                'receipt':datetime.datetime.max, \
                'delay':BIG_NUMBER, 'n_contacts_tested_positive': defaultdict(lambda :[0]),
                "n_contacts_symptoms":defaultdict(lambda :[0]), "n_contacts_risk_updates":defaultdict(lambda :[0]),
                "n_risk_decreased": defaultdict(lambda :[0]), "n_risk_increased":defaultdict(lambda :[0]),
                "n_risk_mag_increased":defaultdict(lambda :[0]), "n_risk_mag_decreased":defaultdict(lambda :[0])
                }
        self.risk_history_map = dict()
        self.prev_risk_history_map = dict()

        # Message Passing and Risk Prediction
        self.sent_messages = {}
        self.messages = []
        self.update_messages = []
        self.clusters = Clusters()
        self.tested_positive_contact_count = 0
        # Padding the array
        self.infectiousnesses = deque([0] * ExpConfig.get('TRACING_N_DAYS_HISTORY'), maxlen=ExpConfig.get('TRACING_N_DAYS_HISTORY'))
        self.uid = create_new_uid(rng)
        self.exposure_message = None
        self.exposure_source = None
        self.test_time = datetime.datetime.max

        # create 24 timeslots to do your updating
        time_slot = rng.randint(0, 24)
        self.time_slots = [int((time_slot + i*24/ExpConfig.get('UPDATES_PER_DAY')) % 24) for i in range(ExpConfig.get('UPDATES_PER_DAY'))]

        # symptoms
        self.symptom_start_time = None
        self.cold_progression = _get_cold_progression(self.age, self.rng, self.carefulness, self.preexisting_conditions, self.can_get_really_sick, self.can_get_extremely_sick)
        self.flu_progression = _get_flu_progression(self.age, self.rng, self.carefulness, self.preexisting_conditions, self.can_get_really_sick, self.can_get_extremely_sick)
        self.all_symptoms, self.cold_symptoms, self.flu_symptoms, self.covid_symptoms, self.allergy_symptoms = [], [], [], [], []
        # Padding the array
        self.rolling_all_symptoms = deque([tuple()] * ExpConfig.get('TRACING_N_DAYS_HISTORY'), maxlen=ExpConfig.get('TRACING_N_DAYS_HISTORY'))
        self.rolling_all_reported_symptoms = deque([tuple()] * ExpConfig.get('TRACING_N_DAYS_HISTORY'), maxlen=ExpConfig.get('TRACING_N_DAYS_HISTORY'))

        # habits
        self.avg_shopping_time = _draw_random_discreet_gaussian(AVG_SHOP_TIME_MINUTES, SCALE_SHOP_TIME_MINUTES, self.rng)
        self.scale_shopping_time = _draw_random_discreet_gaussian(AVG_SCALE_SHOP_TIME_MINUTES,
                                                                  SCALE_SCALE_SHOP_TIME_MINUTES, self.rng)

        self.avg_exercise_time = _draw_random_discreet_gaussian(AVG_EXERCISE_MINUTES, SCALE_EXERCISE_MINUTES, self.rng)
        self.scale_exercise_time = _draw_random_discreet_gaussian(AVG_SCALE_EXERCISE_MINUTES,
                                                                  SCALE_SCALE_EXERCISE_MINUTES, self.rng)

        self.avg_working_minutes = _draw_random_discreet_gaussian(AVG_WORKING_MINUTES, SCALE_WORKING_MINUTES, self.rng)
        self.scale_working_minutes = _draw_random_discreet_gaussian(AVG_SCALE_WORKING_MINUTES, SCALE_SCALE_WORKING_MINUTES, self.rng)

        self.avg_misc_time = _draw_random_discreet_gaussian(AVG_MISC_MINUTES, SCALE_MISC_MINUTES, self.rng)
        self.scale_misc_time = _draw_random_discreet_gaussian(AVG_SCALE_MISC_MINUTES, SCALE_SCALE_MISC_MINUTES, self.rng)

        #getting the number of shopping days and hours from a distribution
        self.number_of_shopping_days = _draw_random_discreet_gaussian(AVG_NUM_SHOPPING_DAYS, SCALE_NUM_SHOPPING_DAYS, self.rng)
        self.number_of_shopping_hours = _draw_random_discreet_gaussian(AVG_NUM_SHOPPING_HOURS, SCALE_NUM_SHOPPING_HOURS, self.rng)

        #getting the number of exercise days and hours from a distribution
        self.number_of_exercise_days = _draw_random_discreet_gaussian(AVG_NUM_EXERCISE_DAYS, SCALE_NUM_EXERCISE_DAYS, self.rng)
        self.number_of_exercise_hours = _draw_random_discreet_gaussian(AVG_NUM_EXERCISE_HOURS, SCALE_NUM_EXERCISE_HOURS, self.rng)

        #Multiple shopping days and hours
        self.shopping_days = self.rng.choice(range(7), self.number_of_shopping_days)
        self.shopping_hours = self.rng.choice(range(7, 20), self.number_of_shopping_hours)

        #Multiple exercise days and hours
        self.exercise_days = self.rng.choice(range(7), self.number_of_exercise_days)
        self.exercise_hours = self.rng.choice(range(7, 20), self.number_of_exercise_hours)

        #Limiting the number of hours spent shopping per week
        self.max_misc_per_week = _draw_random_discreet_gaussian(AVG_MAX_NUM_MISC_PER_WEEK, SCALE_MAX_NUM_MISC_PER_WEEK, self.rng)
        self.count_misc=0

        # Limiting the number of hours spent exercising per week
        self.max_exercise_per_week = _draw_random_discreet_gaussian(AVG_MAX_NUM_EXERCISE_PER_WEEK, SCALE_MAX_NUM_EXERCISE_PER_WEEK, self.rng)
        self.count_exercise=0

        #Limiting the number of hours spent shopping per week
        self.max_shop_per_week = _draw_random_discreet_gaussian(AVG_MAX_NUM_SHOP_PER_WEEK, SCALE_MAX_NUM_SHOP_PER_WEEK, self.rng)
        self.count_shop=0

        self.work_start_hour = self.rng.choice(range(7, 17), 3)



    def assign_household(self, location):
        """
        [summary]

        Args:
            location ([type]): [description]
        """
        self.household = location
        self.location = location
        if self.profession == "retired":
            self.workplace = location

    def __repr__(self):
        """
        [summary]

        Returns:
            [type]: [description]
        """
        return f"H:{self.name} age:{self.age}, SEIR:{int(self.is_susceptible)}{int(self.is_exposed)}{int(self.is_infectious)}{int(self.is_removed)}"

    ########### MEMORY OPTIMIZATION ###########
    @property
    def events(self):
        """
        [summary]

        Returns:
            [type]: [description]
        """
        return self._events

    def events_slice(self, begin, end):
        """
        [summary]

        Args:
            begin ([type]): [description]
            end ([type]): [description]

        Returns:
            [type]: [description]
        """
        end_i = len(self._events)
        begin_i = end_i
        for i, event in enumerate(self._events):
            if i < begin_i and event['time'] >= begin:
                begin_i = i
            elif event['time'] > end:
                end_i = i
                break

        return self._events[begin_i:end_i]

    def pull_events_slice(self, end):
        """
        [summary]

        Args:
            end ([type]): [description]

        Returns:
            [type]: [description]
        """
        end_i = len(self._events)
        for i, event in enumerate(self._events):
            if event['time'] >= end:
                end_i = i
                break

        events_slice, self._events = self._events[:end_i], self._events[end_i:]

        return events_slice

    ########### EPI ###########

    @property
    def tracing(self):
        """
        [summary]

        Returns:
            [type]: [description]
        """
        return self._tracing

    @tracing.setter
    def tracing(self, value):
        """
        [summary]

        Args:
            value ([type]): [description]
        """
        self._tracing = value

    @property
    def is_susceptible(self):
        """
        [summary]

        Returns:
            [type]: [description]
        """
        return not self.is_exposed and not self.is_infectious and not self.is_removed and not self.is_immune

    @property
    def is_exposed(self):
        """
        [summary]

        Returns:
            [type]: [description]
        """
        return self.infection_timestamp is not None and self.env.timestamp - self.infection_timestamp < datetime.timedelta(days=self.infectiousness_onset_days)

    @property
    def is_infectious(self):
        """
        [summary]

        Returns:
            [type]: [description]
        """
        return self.infection_timestamp is not None and self.env.timestamp - self.infection_timestamp >= datetime.timedelta(days=self.infectiousness_onset_days)

    @property
    def is_removed(self):
        """
        [summary]

        Returns:
            [type]: [description]
        """
        return self.is_immune or self.recovered_timestamp == datetime.datetime.max

    @property
    def is_incubated(self):
        """
        [summary]

        Returns:
            [type]: [description]
        """
        return (not self.is_asymptomatic and self.infection_timestamp is not None and
                self.env.timestamp - self.infection_timestamp >= datetime.timedelta(days=self.incubation_days))

    @property
    def state(self):
        """
        [summary]

        Returns:
            [type]: [description]
        """
        return [int(self.is_susceptible), int(self.is_exposed), int(self.is_infectious), int(self.is_removed)]

    @property
    def has_cold(self):
        """
        [summary]

        Returns:
            [type]: [description]
        """
        return self.cold_timestamp is not None

    @property
    def has_flu(self):
        """
        [summary]

        Returns:
            [type]: [description]
        """
        return self.flu_timestamp is not None

    @property
    def has_allergy_symptoms(self):
        """
        [summary]

        Returns:
            [type]: [description]
        """
        return self.allergy_timestamp is not None

    @property
    def days_since_covid(self):
        """
        [summary]

        Returns:
            [type]: [description]
        """
        if self.infection_timestamp is None:
            return
        return (self.env.timestamp-self.infection_timestamp).days

    @property
    def days_since_cold(self):
        """
        [summary]

        Returns:
            [type]: [description]
        """
        if self.cold_timestamp is None:
            return
        return (self.env.timestamp-self.cold_timestamp).days

    @property
    def days_since_flu(self):
        """
        [summary]

        Returns:
            [type]: [description]
        """
        if self.flu_timestamp is None:
            return
        return (self.env.timestamp-self.flu_timestamp).days

    @property
    def days_since_allergies(self):
        """
        [summary]

        Returns:
            [type]: [description]
        """
        if self.allergy_timestamp is None:
            return
        return (self.env.timestamp-self.allergy_timestamp).days

    @property
    def is_really_sick(self):
        """
        [summary]

        Returns:
            [type]: [description]
        """
        return self.can_get_really_sick and 'severe' in self.symptoms

    @property
    def is_extremely_sick(self):
        """
        [summary]

        Returns:
            [type]: [description]
        """
        return self.can_get_extremely_sick and 'severe' in self.symptoms

    def viral_load_for_day(self, timestamp):
        """ Calculates the elapsed time since infection, returning this person's current viral load"""
        if not self.infection_timestamp:
            return 0.
        # calculates the time since infection in days
        days_infectious = (timestamp - self.infection_timestamp).total_seconds() / 86400 - self.infectiousness_onset_days

        if days_infectious < 0:
            return 0.

        # implements the piecewise linear function
        if days_infectious < self.viral_load_plateau_start:
            cur_viral_load = self.viral_load_plateau_height * days_infectious / self.viral_load_plateau_start
        elif days_infectious < self.viral_load_plateau_end:
            cur_viral_load = self.viral_load_plateau_height
        else:
            cur_viral_load = self.viral_load_plateau_height - self.viral_load_plateau_height * (days_infectious - self.viral_load_plateau_end) / (self.viral_load_recovered - self.viral_load_plateau_end)

        # the viral load cannot be negative
        if cur_viral_load < 0:
            cur_viral_load = 0.

        return cur_viral_load

    @property
    def viral_load(self):
        """
        Calculates the elapsed time since infection, returning this person's current viral load

        Returns:
            [type]: [description]
        """
        return self.viral_load_for_day(self.env.timestamp)

    def get_infectiousness_for_day(self, timestamp, is_infectious):
        """
        [summary]

        Returns:
            [type]: [description]
        """
        severity_multiplier = 1
        if is_infectious:
            if self.can_get_really_sick:
              severity_multiplier = 1
            if self.is_extremely_sick:
              severity_multiplier = 1
            if 'immuno-compromised' in self.preexisting_conditions:
              severity_multiplier += 0.2
            if 'cough' in self.symptoms:
              severity_multiplier += 0.25
            severity_multiplier += (1-self.hygiene)
        return self.viral_load_for_day(timestamp) * severity_multiplier

    @property
    def infectiousness(self):
        return self.get_infectiousness_for_day(self.env.timestamp, self.is_infectious)

    @property
    def obs_symptoms(self):
        """
        [summary]

        Returns:
            [type]: [description]
        """
        warnings.warn("Deprecated in favor of Human.all_reported_symptoms()", DeprecationWarning)
        return self.all_reported_symptoms

    @property
    def symptoms(self):
        """
        [summary]

        Returns:
            [type]: [description]
        """
        # TODO: symptoms should not be updated here.
        #  Explicit call to Human.update_symptoms() should be required
        self.update_symptoms()
        return self.rolling_all_symptoms[0]

    @property
    def all_reported_symptoms(self):
        """
        [summary]

        Returns:
            [type]: [description]
        """
        if not self.has_app:
            return []

        # TODO: symptoms should not be updated here.
        #  Explicit call to Human.update_reported_symptoms() should be required
        self.update_reported_symptoms()
        return self.rolling_all_reported_symptoms[0]

    def update_symptoms(self):
        """
        [summary]
        """
        if self.last_date['symptoms'] == self.env.timestamp.date():
            return

        self.last_date['symptoms'] = self.env.timestamp.date()

        if self.cold_timestamp is not None:
            t = self.days_since_cold
            if t < len(self.cold_progression):
                self.cold_symptoms = self.cold_progression[t]
            else:
                self.cold_symptoms = []

        if self.flu_timestamp is not None:
            t = self.days_since_flu
            if t < len(self.flu_progression):
                self.flu_symptoms = self.flu_progression[t]
            else:
                self.flu_symptoms = []

        if self.infection_timestamp is not None and not self.is_asymptomatic:
            t = self.days_since_covid
            if self.is_removed or t >= len(self.covid_progression):
                self.covid_symptoms = []
            else:
                self.covid_symptoms = self.covid_progression[t]

        if self.allergy_timestamp is not None:
            self.allergy_symptoms = self.allergy_progression[0]

        all_symptoms = set(self.flu_symptoms + self.cold_symptoms + self.allergy_symptoms + self.covid_symptoms)
        # self.new_symptoms = list(all_symptoms - set(self.all_symptoms))
        # TODO: remove self.all_symptoms in favor of self.rolling_all_symptoms[0]
        self.all_symptoms = list(all_symptoms)

        self.rolling_all_symptoms.appendleft(self.all_symptoms)

        # Keep reported symptoms in sync
        # TODO: Inconsistency could come from Human.symptoms being accessed instead of Human.all_symptoms
        self.update_reported_symptoms()

    def update_reported_symptoms(self):
        """
        [summary]
        """
        self.update_symptoms()

        if self.last_date['reported_symptoms'] == self.env.timestamp.date():
            return

        self.last_date['reported_symptoms'] = self.env.timestamp.date()

        reported_symptoms = [s for s in self.rolling_all_symptoms[0] if self.rng.random() < self.carefulness]
        self.rolling_all_reported_symptoms.appendleft(reported_symptoms)

    def compute_covid_properties(self):
        """
        [summary]
        """
        self.viral_load_plateau_height, \
          self.viral_load_plateau_start, \
            self.viral_load_plateau_end, \
              self.viral_load_recovered = _sample_viral_load_piecewise(
                                             rng=self.rng, age=self.age,
                                             initial_viral_load=self.initial_viral_load)
        self.infectiousness_onset_days = 1 + self.rng.normal(loc=INFECTIOUSNESS_ONSET_DAYS_AVG, scale=INFECTIOUSNESS_ONSET_DAYS_STD)
        # FIXME : Make incubation_days as lognormal
        self.incubation_days = self.infectiousness_onset_days + self.viral_load_plateau_start + self.rng.normal(loc=SYMPTOM_ONSET_WRT_VIRAL_LOAD_PEAK_AVG, scale=SYMPTOM_ONSET_WRT_VIRAL_LOAD_PEAK_STD)
        self.recovery_days = self.infectiousness_onset_days + self.viral_load_recovered

        self.covid_progression = _get_covid_progression(self.initial_viral_load, self.viral_load_plateau_start, self.viral_load_plateau_end,
                                        self.viral_load_recovered, age=self.age, incubation_days=self.incubation_days,
                                        really_sick=self.can_get_really_sick, extremely_sick=self.can_get_extremely_sick,
                                        rng=self.rng, preexisting_conditions=self.preexisting_conditions, carefulness=self.carefulness)

    def get_tested(self, city, source="illness"):
        """
        [summary]

        Args:
            city ([type]): [description]
            source (str, optional): [description]. Defaults to "illness".

        Returns:
            [type]: [description]
        """
        if not city.tests_available:
            return False

        # TODO: get observed data on testing / who gets tested when??
        if any(self.symptoms) and self.rng.rand() < P_TEST:
            self.test_type = city.get_available_test()
            if self.rng.rand() < TEST_TYPES[self.test_type]['P_FALSE_NEGATIVE']:
                self.test_result =  'negative'
            else:
                self.test_result =  'positive'

            if self.test_type == "lab":
                self.test_result_validated = True
            else:
                self.test_result_validated = False

            if self.has_app and self.rng.random() < self.carefulness:
                self.reported_test_result = self.test_result
                self.reported_test_type = self.test_type
            else:
                self.reported_test_result = None
                self.reported_test_type = None

            return True

        return False

    def wear_mask(self, put_on=False):
        """
        [summary]

        Args:
            put_on (bool, optional): [description]. Defaults to False.
        """
        if not self.WEAR_MASK:
            self.wearing_mask, self.mask_efficacy = False, 0
            return

        self.wearing_mask = True
        if self.location == self.household:
            self.wearing_mask = False

        # if self.location.location_type == 'store':
        #     if self.carefulness > 0.6:
        #         self.wearing_mask = True
        #     elif self.rng.rand() < self.carefulness * BASELINE_P_MASK:
        #         self.wearing_mask = True
        # elif self.rng.rand() < self.carefulness * BASELINE_P_MASK :
        #     self.wearing_mask = True

        # efficacy - people do not wear it properly
        if self.wearing_mask:
            if  self.workplace.location_type == 'hospital':
              self.mask_efficacy = MASK_EFFICACY_HEALTHWORKER
            else:
              self.mask_efficacy = MASK_EFFICACY_NORMIE
        else:
            self.mask_efficacy = 0

    def recover_health(self):
        """
        [summary]
        """
        if (self.cold_timestamp is not None and
            self.days_since_cold >= len(self.cold_progression)):
            self.cold_timestamp = None
            self.cold_symptoms = []

        if (self.flu_timestamp is not None and
            self.days_since_flu >= len(self.flu_progression)):
            self.flu_timestamp = None
            self.flu_symptoms = []

        if (self.allergy_timestamp is not None and
            self.days_since_allergies >= self.len_allergies):
            self.allergy_timestamp = None
            self.allergy_symptoms = []

    def how_am_I_feeling(self):
        """
        [summary]

        Returns:
            [type]: [description]
        """
        current_symptoms = self.symptoms
        if current_symptoms == []:
            return 1.0

        if getattr(self, "_quarantine", None) and self.rng.random() < self.how_much_I_follow_recommendations:
            return 0.10

        if sum(x in current_symptoms for x in ["severe", "extremely_severe"]) > 0:
            return 0.0

        elif self.test_result == "positive":
            return 0.1

        elif sum(x in current_symptoms for x in ["trouble_breathing"]) > 0:
            return 0.3 * (1 + self.carefulness)

        elif sum(x in current_symptoms for x in ["moderate", "mild", "fever"]) > 0:
            return 0.5

        elif sum(x in current_symptoms for x in ["cough", "fatigue", "gastro", "aches"]) > 0:
            return 0.5

        return 1.0

    def assert_state_changes(self):
        """
        [summary]
        """
        next_state = {0:[1], 1:[2], 2:[0, 3], 3:[3]}
        assert sum(self.state) == 1, f"invalid compartment for {self.name}: {self.state}"
        if self.last_state != self.state:
            # can skip the compartment if hospitalized in exposed
            if not self.obs_hospitalized:
                assert self.state.index(1) in next_state[self.last_state.index(1)], f"invalid compartment transition for {self.name}: {self.last_state} to {self.state}"
            self.last_state = self.state

    def notify(self, intervention=None):
        """
        [summary]

        Args:
            intervention ([type], optional): [description]. Defaults to None.
            collect_training_data (bool, optional): [description]. Defaults to False.
        """
        # FIXME: PERCENT_FOLLOW < 1 will throw an error because ot self.notified somewhere
        if intervention is not None and not self.notified and self.rng.random() < ExpConfig.get('PERCENT_FOLLOW'):
            self.tracing = False
            if isinstance(intervention, Tracing):
                self.tracing = True
                self.tracing_method = intervention
                self.risk = 0
                # initiate with basic recommendations
                # FIXME: Check isinstance of the RiskBasedRecommendations class
                if intervention.risk_model not in ['manual', 'digital']:
                    intervention.modify_behavior(self)
            else:
                intervention.modify_behavior(self)
            self.notified = True

    def run(self, city):
        """
        [summary]

        Args:
            city ([type]): [description]

        Yields:
            [type]: [description]
        """
        """
           1 2 3 4 5 6 7 8 9 10 11 12 13 14 15 16 17 18 19 20 21 22 23 24
           State  h h h h h h h h h sh sh h  h  h  ac h  h  h  h  h  h  h  h  h
        """

        self.household.humans.add(self)

        while True:
            hour, day = self.env.hour_of_day(), self.env.day_of_week()
            if day==0:
                self.count_exercise=0
                self.count_shop=0

            # recover from cold/flu/allergies if it's time
            self.recover_health()

            # track symptoms
            if self.is_incubated and self.symptom_start_time is None:
                self.symptom_start_time = self.env.timestamp
                city.tracker.track_generation_times(self.name) # it doesn't count environmental infection or primary case or asymptomatic/presymptomatic infections; refer the definition

            # log test
            # TODO: needs better conditions; log test based on some condition on symptoms
            if (self.test_result != "positive" and
                (self.test_recommended or
                (self.is_incubated and self.env.timestamp - self.symptom_start_time >= datetime.timedelta(days=TEST_DAYS)))):
                # make testing a function of age/hospitalization/travel
                if self.get_tested(city):
                    Event.log_test(self, self.env.timestamp)
                    self.test_time = self.env.timestamp
                    city.tracker.track_tested_results(self, self.test_result, self.test_type)
                    self.update_risk(test_results=True)

            # recover
            if self.is_infectious and self.days_since_covid >= self.recovery_days:
                city.tracker.track_recovery(self.n_infectious_contacts, self.recovery_days)

                self.test_result, self.test_result_type = None, None
                self.infection_timestamp = None

                if self.never_recovers:
                    self.recovered_timestamp = datetime.datetime.max
                    self.dead = True
                else:
                    if not REINFECTION_POSSIBLE:
                        self.recovered_timestamp = self.env.timestamp
                        self.is_immune = not REINFECTION_POSSIBLE
                    else:
                        self.recovered_timestamp = self.env.timestamp
                        self.test_result, self.test_type = None, None
                    self.never_recovers = self.rng.random() <= P_NEVER_RECOVERS[min(math.floor(self.age/10),8)]
                    self.dead = False

                self.update_risk(recovery=True)
                self.all_symptoms, self.covid_symptoms = [], []
                Event.log_recovery(self, self.env.timestamp, self.dead)
                if self.dead:
                    yield self.env.timeout(np.inf)

            self.assert_state_changes()

            # Mobility
            # self.how_am_I_feeling = 1.0 (great) --> rest_at_home = False
            if not self.rest_at_home:
                # set it once for the rest of the disease path
                if self.rng.random() > self.how_am_I_feeling():
                    self.rest_at_home = True

            # happens when recovered
            elif self.rest_at_home and self.how_am_I_feeling() == 1.0:
                self.rest_at_home = False

            if self.is_extremely_sick:
                city.tracker.track_hospitalization(self, "icu")
                yield self.env.process(self.excursion(city, "hospital-icu"))

            elif self.is_really_sick:
                city.tracker.track_hospitalization(self)
                yield self.env.process(self.excursion(city, "hospital"))

            if (not self.env.is_weekend() and
                hour in self.work_start_hour and
                not self.rest_at_home):
                yield self.env.process(self.excursion(city, "work"))

            elif ( hour in self.shopping_hours and
                   day in self.shopping_days and
                   self.count_shop<=self.max_shop_per_week and
                   not self.rest_at_home):
                self.count_shop+=1
                yield self.env.process(self.excursion(city, "shopping"))


            elif ( hour in self.exercise_hours and
                    day in self.exercise_days and
                    self.count_exercise<=self.max_exercise_per_week and
                    not self.rest_at_home):
                self.count_exercise+=1
                yield  self.env.process(self.excursion(city, "exercise"))

            elif (self.env.is_weekend() and
                    self.rng.random() < 0.5 and
                    not self.rest_at_home and
                    not self.count_misc<=self.max_misc_per_week):
                self.count_misc+=1
                yield  self.env.process(self.excursion(city, "leisure"))

            yield self.env.process(self.at(self.household, city, 60))

    ############################## MOBILITY ##################################
    @property
    def lat(self):
        """
        [summary]

        Returns:
            [type]: [description]
        """
        return self.location.lat if self.location else self.household.lat

    @property
    def lon(self):
        """
        [summary]

        Returns:
            [type]: [description]
        """
        return self.location.lon if self.location else self.household.lon

    @property
    def obs_lat(self):
        """
        [summary]

        Returns:
            [type]: [description]
        """
        if LOCATION_TECH == 'bluetooth':
            return round(self.lat + self.rng.normal(0, 2))
        else:
            return round(self.lat + self.rng.normal(0, 10))

    @property
    def obs_lon(self):
        """
        [summary]

        Returns:
            [type]: [description]
        """
        if LOCATION_TECH == 'bluetooth':
            return round(self.lon + self.rng.normal(0, 2))
        else:
            return round(self.lon + self.rng.normal(0, 10))

    def excursion(self, city, type):
        """
        [summary]

        Args:
            city ([type]): [description]
            type ([type]): [description]

        Raises:
            ValueError: [description]

        Returns:
            [type]: [description]

        Yields:
            [type]: [description]
        """
        if type == "shopping":
            grocery_store = self._select_location(location_type="stores", city=city)
            t = _draw_random_discreet_gaussian(self.avg_shopping_time, self.scale_shopping_time, self.rng)
            with grocery_store.request() as request:
                yield request
                yield self.env.process(self.at(grocery_store, city, t))

        elif type == "exercise":
            park = self._select_location(location_type="park", city=city)
            t = _draw_random_discreet_gaussian(self.avg_exercise_time, self.scale_exercise_time, self.rng)
            yield self.env.process(self.at(park, city, t))

        elif type == "work":
            t = _draw_random_discreet_gaussian(self.avg_working_minutes, self.scale_working_minutes, self.rng)
            yield self.env.process(self.at(self.workplace, city, t))

        elif type == "hospital":
            hospital = self._select_location(location_type=type, city=city)
            if hospital is None: # no more hospitals
                self.dead = True
                self.recovered_timestamp = datetime.datetime.max
                yield self.env.timeout(np.inf)

            self.obs_hospitalized = True
            if self.infection_timestamp is not None:
                t = self.recovery_days - (self.env.timestamp - self.infection_timestamp).total_seconds() / 86400 # DAYS
                t = max(t * 24 * 60,0)
            else:
                t = len(self.symptoms)/10 * 60 # FIXME: better model
            yield self.env.process(self.at(hospital, city, t))

        elif type == "hospital-icu":
            icu = self._select_location(location_type=type, city=city)
            if icu is None:
                self.dead = True
                self.recovered_timestamp = datetime.datetime.max
                yield self.env.timeout(np.inf)

            if len(self.preexisting_conditions) < 2:
                extra_time = self.rng.choice([1, 2, 3], p=[0.5, 0.3, 0.2])
            else:
                extra_time = self.rng.choice([1, 2, 3], p=[0.2, 0.3, 0.5]) # DAYS
            t = self.viral_load_plateau_end - self.viral_load_plateau_start + extra_time

            yield self.env.process(self.at(icu, city, t * 24 * 60))

        elif type == "leisure":
            S = 0
            p_exp = 1.0
            while True:
                if self.rng.random() > p_exp:  # return home
                    yield self.env.process(self.at(self.household, city, 60))
                    break

                loc = self._select_location(location_type='miscs', city=city)
                S += 1
                p_exp = self.rho * S ** (-self.gamma * self.adjust_gamma)
                with loc.request() as request:
                    yield request
                    t = _draw_random_discreet_gaussian(self.avg_misc_time, self.scale_misc_time, self.rng)
                    yield self.env.process(self.at(loc, city, t))
        else:
            raise ValueError(f'Unknown excursion type:{type}')

    def at(self, location, city, duration):
        """
        [summary]

        Args:
            location ([type]): [description]
            city ([type]): [description]
            duration ([type]): [description]

        Yields:
            [type]: [description]
        """
        city.tracker.track_trip(from_location=self.location.location_type, to_location=location.location_type, age=self.age, hour=self.env.hour_of_day())

        # add the human to the location
        self.location = location
        location.add_human(self)
        self.wear_mask()

        self.leaving_time = duration + self.env.now
        self.start_time = self.env.now
        area = self.location.area
        initial_viral_load = 0

        # accumulate time at household
        if location == self.household:
            if self.last_location != self.household:
                self.last_duration = duration
                self.last_location = location
            else:
                self.last_duration += duration
        else:
            if self.last_location == self.household:
                city.tracker.track_social_mixing(location=self.household, duration=self.last_duration)

            self.last_location = location
            city.tracker.track_social_mixing(location=location, duration=self.last_duration)

        # Report all the encounters (epi transmission)
        for h in location.humans:
            if h == self:
                continue

            # age mixing #FIXME: find a better way
            # places other than the household, you mix with everyone
            if location != self.household and not self.rng.random() < (0.1 * abs(self.age - h.age) + 1) ** -1:
                continue

            distance =  np.sqrt(int(area/len(self.location.humans))) + \
                            self.rng.randint(MIN_DIST_ENCOUNTER, MAX_DIST_ENCOUNTER) + \
                            self.maintain_extra_distance
            # risk model
            if MIN_MESSAGE_PASSING_DISTANCE < distance <  MAX_MESSAGE_PASSING_DISTANCE:
                if self.tracing:
                    self.contact_book.add(human=h, timestamp=self.env.timestamp, self_human=self)
                    h.contact_book.add(human=self, timestamp=self.env.timestamp, self_human=h)
                    cur_day = (self.env.timestamp - self.env.initial_timestamp).days
                    if self.has_app and h.has_app and (cur_day >= ExpConfig.get('INTERVENTION_DAY')):
                        self.contact_book.messages.append(h.cur_message(cur_day))
                        h.contact_book.messages.append(self.cur_message(cur_day))
                        self.contact_book.messages_by_day[cur_day].append(h.cur_message(cur_day))
                        h.contact_book.messages_by_day[cur_day].append(self.cur_message(cur_day))
                        h.contact_book.sent_messages_by_day[cur_day].append(h.cur_message(cur_day))
                        self.contact_book.sent_messages_by_day[cur_day].append(self.cur_message(cur_day))

            t_overlap = min(self.leaving_time, getattr(h, "leaving_time", 60)) - max(self.start_time, getattr(h, "start_time", 60))
            t_near = self.rng.random() * t_overlap * self.time_encounter_reduction_factor

            city.tracker.track_social_mixing(human1=self, human2=h, duration=t_near, timestamp = self.env.timestamp)
            contact_condition = distance <= INFECTION_RADIUS and t_near > INFECTION_DURATION

            # Conditions met for possible infection
            if contact_condition:
                proximity_factor = 1
                if INFECTION_DISTANCE_FACTOR or INFECTION_DURATION_FACTOR:
                    proximity_factor = INFECTION_DISTANCE_FACTOR * (1 - distance/INFECTION_RADIUS) + INFECTION_DURATION_FACTOR * min((t_near - INFECTION_DURATION)/INFECTION_DURATION, 1)
                mask_efficacy = (self.mask_efficacy + h.mask_efficacy)*2

                # TODO: merge the two clauses into one (follow cold and flu)
                infectee = None
                if self.is_infectious:
                    ratio = self.asymptomatic_infection_ratio  if self.is_asymptomatic else 1.0
                    p_infection = self.infectiousness * ratio * proximity_factor
                    # FIXME: remove hygiene from severity multiplier; init hygiene = 0; use sum here instead
                    reduction_factor = CONTAGION_KNOB + sum(getattr(x, "_hygiene", 0) for x in [self, h]) + mask_efficacy
                    p_infection *= np.exp(-reduction_factor * self.n_infectious_contacts)

                    x_human = self.rng.random() < p_infection

                    if x_human and h.is_susceptible:
                        h.infection_timestamp = self.env.timestamp
                        h.initial_viral_load = h.rng.random()
                        h.compute_covid_properties()
                        infectee = h.name

                        self.n_infectious_contacts+=1
                        Event.log_exposed(h, self, self.env.timestamp)
                        h.exposure_message = encode_message(self.cur_message((self.env.timestamp - self.env.initial_timestamp).days))
                        city.tracker.track_infection('human', from_human=self, to_human=h, location=location, timestamp=self.env.timestamp)
                        city.tracker.track_covid_properties(h)

                elif h.is_infectious:
                    ratio = h.asymptomatic_infection_ratio  if h.is_asymptomatic else 1.0
                    p_infection = h.infectiousness * ratio * proximity_factor # &prob_infectious
                    # FIXME: remove hygiene from severity multiplier; init hygiene = 0; use sum here instead
                    reduction_factor = CONTAGION_KNOB + sum(getattr(x, "_hygiene", 0) for x in [self, h]) + mask_efficacy
                    p_infection *= np.exp(-reduction_factor * h.n_infectious_contacts) # hack to control R0

                    x_human = self.rng.random() < p_infection

                    if x_human and self.is_susceptible:
                        self.infection_timestamp = self.env.timestamp
                        self.initial_viral_load = self.rng.random()
                        self.compute_covid_properties()
                        infectee = self.name
                        h.n_infectious_contacts+=1
                        Event.log_exposed(self, h, self.env.timestamp)
                        city.tracker.track_infection('human', from_human=h, to_human=self, location=location, timestamp=self.env.timestamp)
                        city.tracker.track_covid_properties(self)

                # other transmissions
                if self.cold_timestamp is not None or h.cold_timestamp is not None:
                    cold_infector, cold_infectee = h, self
                    if self.cold_timestamp is not None:
                        cold_infector, cold_infectee = self, h

                    if self.rng.random() < COLD_CONTAGIOUSNESS:
                        cold_infectee.cold_timestamp = self.env.timestamp

                if self.flu_timestamp is not None or h.flu_timestamp is not None:
                    flu_infector, flu_infectee = h, self
                    if self.cold_timestamp is not None:
                        flu_infector, flu_infectee = self, h

                    if self.rng.random() < FLU_CONTAGIOUSNESS:
                        flu_infectee.flu_timestamp = self.env.timestamp

                city.tracker.track_encounter_events(human1=self, human2=h, location=location, distance=distance, duration=t_near)
                Event.log_encounter(self, h,
                                    location=location,
                                    duration=t_near,
                                    distance=distance,
                                    infectee=infectee,
                                    time=self.env.timestamp
                                    )

        yield self.env.timeout(duration / TICK_MINUTE)

        # environmental transmission
        p_infection = ENVIRONMENTAL_INFECTION_KNOB * location.contamination_probability * (1-self.mask_efficacy) # &prob_infection
        # initial_viral_load += p_infection
        x_environment = location.contamination_probability > 0 and self.rng.random() < p_infection
        if x_environment and self.is_susceptible:
            self.infection_timestamp = self.env.timestamp
            self.initial_viral_load = self.rng.random()
            self.compute_covid_properties()
            Event.log_exposed(self, location,  self.env.timestamp)
            city.tracker.track_infection('env', from_human=None, to_human=self, location=location, timestamp=self.env.timestamp)
            city.tracker.track_covid_properties(self)

        # Catch a random cold
        if self.cold_timestamp is None and self.rng.random() < P_COLD:
            self.cold_timestamp  = self.env.timestamp

        # Catch a random flu
        if self.flu_timestamp is None and self.rng.random() < P_FLU:
            self.flu_timestamp = self.env.timestamp

        # Have random allergy symptoms
        if self.has_allergies and self.rng.random() < P_HAS_ALLERGIES_TODAY:
            self.allergy_timestamp = self.env.timestamp

        location.remove_human(self)

    def _select_location(self, location_type, city):
        """
        Preferential exploration treatment to visit places
        rho, gamma are treated in the paper for normal trips
        Here gamma is multiplied by a factor to supress exploration for parks, stores.

        Args:
            location_type ([type]): [description]
            city ([type]): [description]

        Raises:
            ValueError: [description]

        Returns:
            [type]: [description]
        """
        if location_type == "park":
            S = self.visits.n_parks
            self.adjust_gamma = 1.0
            pool_pref = self.parks_preferences
            locs = city.parks
            visited_locs = self.visits.parks

        elif location_type == "stores":
            S = self.visits.n_stores
            self.adjust_gamma = 1.0
            pool_pref = self.stores_preferences
            locs = city.stores
            visited_locs = self.visits.stores

        elif location_type == "hospital":
            hospital = None
            for hospital in sorted(city.hospitals, key=lambda x:compute_distance(self.location, x)):
                if len(hospital.humans) < hospital.capacity:
                    return hospital
            return None

        elif location_type == "hospital-icu":
            icu = None
            for hospital in sorted(city.hospitals, key=lambda x:compute_distance(self.location, x)):
                if len(hospital.icu.humans) < hospital.icu.capacity:
                    return hospital.icu
            return None

        elif location_type == "miscs":
            S = self.visits.n_miscs
            self.adjust_gamma = 1.0
            pool_pref = [(compute_distance(self.location, m) + 1e-1) ** -1 for m in city.miscs if
                         m != self.location]
            pool_locs = [m for m in city.miscs if m != self.location]
            locs = city.miscs
            visited_locs = self.visits.miscs

        else:
            raise ValueError(f'Unknown location_type:{location_type}')

        if S == 0:
            p_exp = 1.0
        else:
            p_exp = self.rho * S ** (-self.gamma * self.adjust_gamma)

        if self.rng.random() < p_exp and S != len(locs):
            # explore
            cands = [i for i in locs if i not in visited_locs]
            cands = [(loc, pool_pref[i]) for i, loc in enumerate(cands)]
        else:
            # exploit
            cands = [(i, count) for i, count in visited_locs.items()]

        cands, scores = zip(*cands)
        loc = self.rng.choice(cands, p=_normalize_scores(scores))
        visited_locs[loc] += 1
        return loc

    def __getstate__(self):
        """
        Copy the object's state from self.__dict__ which contains
        all our instance attributes. Always use the dict.copy()
        method to avoid modifying the original state.

        Returns:
            [type]: [description]
        """
        state = self.__dict__.copy()
        # Remove the unpicklable entries.
        if state.get("env"):
            del state['env']
            del state['_events']
            del state['visits']
            del state['household']
            del state['location']
            del state['workplace']
            del state['exercise_hours']
            del state['exercise_days']
            del state['shopping_days']
            del state['shopping_hours']
            del state['work_start_hour']
            del state['profession']
            del state['rho']
            del state['gamma']
            del state['rest_at_home']
            del state['never_recovers']
            del state['last_state']
            del state['avg_shopping_time']
            del state['city']
            del state['count_shop']
            del state['last_date']
            del state['message_info']
            state['messages'] = [encode_message(message) for message in state['contact_book'].messages]
            state['update_messages'] = state['contact_book'].update_messages
            del state['contact_book']
            del state['last_location']
            del state['recommendations_to_follow']
            del state['tracing_method']
            if state.get('_workplace'):
                del state['_workplace']

        # add a stand-in for property
        # state["all_reported_symptoms"] = self.all_reported_symptoms
        return state

    def __setstate__(self, state):
        """
        Restore instance attributes.
        """
        self.__dict__.update(state)

    def cur_message(self, day):
        """
        Creates the current message for this user

        Args:
            day ([type]): [description]

        Returns:
            [type]: [description]
        """
        message = Message(self.uid, self.risk_level, day, self.name)
        return message

    def symptoms_at_time(self, now, symptoms):
        """
        [summary]

        Args:
            now ([type]): [description]
            symptoms ([type]): [description]

        Returns:
            [type]: [description]
        """
        if not symptoms:
            return []
        if not self.symptom_start_time:
            return []
        sickness_day = (now - self.symptom_start_time).days
        if not sickness_day:
            return []
        if sickness_day > 14:
            rolling_all_symptoms_till_day = symptoms[sickness_day-14: sickness_day]
        else:
            rolling_all_symptoms_till_day = symptoms[:sickness_day]
        return rolling_all_symptoms_till_day

    def get_test_result_array(self, date):
        """
        [summary]

        Args:
            date ([type]): [description]

        Returns:
            [type]: [description]
        """
        # dont change the logic in here, it needs to remain FROZEN
        results = np.zeros(14)
        result_day = (date - self.test_time).days
        if result_day >= 0 and result_day < 14:
            results[result_day] = 1
        return results

    def exposure_array(self, date):
        """
        [summary]

        Args:
            date ([type]): [description]

        Returns:
            [type]: [description]
        """
        # dont change the logic in here, it needs to remain FROZEN
        exposed = False
        exposure_day = None
        if self.infection_timestamp:
            exposure_day = (date - self.infection_timestamp).days
            if exposure_day >= 0 and exposure_day < 14:
                exposed = True
            else:
                exposure_day = None
        return exposed, exposure_day

    def recovered_array(self, date):
        """
        [summary]

        Args:
            date ([type]): [description]

        Returns:
            [type]: [description]
        """
        # dont change the logic in here, it needs to remain FROZEN
        is_recovered = False
        recovery_day = (date - self.recovered_timestamp).days
        if recovery_day >= 0 and recovery_day < 14:
            is_recovered = True
        else:
            recovery_day = None
        return is_recovered, recovery_day


    ############################## RISK PREDICTION #################################

    @property
    def risk(self):
        """
        [summary]

        Returns:
            [type]: [description]
        """
        if not self.risk_history_map:
            return BASELINE_RISK_VALUE

        cur_day = (self.env.timestamp - self.env.initial_timestamp).days
        if self.is_removed:
            self.risk_history_map[cur_day] = 0.0
        if self.test_result == "positive":
            self.risk_history_map[cur_day] = 1.0
        elif self.test_result == "negative":
            # TODO:  Risk because of negaitve results should not go down to 0.20. It should be max(o.2, current_risk). It should also depend on the test_type
            self.risk_history_map[cur_day] = 0.2

        if cur_day in self.risk_history_map:
            return self.risk_history_map[cur_day]
        else:
            last_day = max(self.risk_history_map.keys())
            return self.risk_history_map[last_day]

    @property
    def risk_level(self):
        """
        [summary]

        Returns:
            [type]: [description]
        """
        _proba_to_risk_level = proba_to_risk_fn(np.array(ExpConfig.get('RISK_MAPPING')))
        return min(_proba_to_risk_level(self.risk), 15)

    @risk.setter
    def risk(self, val):
        """
        [summary]

        Args:
            val ([type]): [description]
        """
        cur_day = (self.env.timestamp - self.env.initial_timestamp).days
        self.risk_history_map[cur_day] = val

    @property
    def rec_level(self):
        if isinstance(self.tracing_method, Tracing):
            # FIXME: maybe merge Quarantine in RiskBasedRecommendations with 2 levels
            if self.tracing_method.risk_model in ["manual", "digital"]:
                if self.risk == 1.0:
                    return 3
                else:
                    return 0

            return self.tracing_method.intervention.get_recommendations_level(self.risk_level)
        return -1

    def update_risk_level(self):
        """
        [summary]
        """
        cur_day = (self.env.timestamp - self.env.initial_timestamp).days
<<<<<<< HEAD
        # if self.name == "human:77" and self.risk_level in [4, 6]:
        #     import pdb; pdb.set_trace()
        for day in range(cur_day - TRACING_N_DAYS_HISTORY, cur_day + 1):
=======
        _proba_to_risk_level = proba_to_risk_fn(np.array(ExpConfig.get('RISK_MAPPING')))

        for day in range(cur_day - ExpConfig.get('TRACING_N_DAYS_HISTORY'), cur_day + 1):
>>>>>>> 499b493a
            if day not in self.prev_risk_history_map.keys():
                continue

            old_risk_level = min(_proba_to_risk_level(self.prev_risk_history_map[day]), 15)
            new_risk_level = min(_proba_to_risk_level(self.risk_history_map[day]), 15)

            if old_risk_level != new_risk_level:
                if self.tracing_method.propagate_risk:
                    payload = {'change': new_risk_level > old_risk_level,
                               'magnitude': abs(new_risk_level - old_risk_level)}
                    self.contact_book.send_message(self, self.tracing_method, order=1, reason="risk_update",
                                                   payload=payload)

                for idx, message in enumerate(self.contact_book.messages_by_day[day]):
                    my_old_message = self.contact_book.sent_messages_by_day[day][idx]
                    sent_at = int(my_old_message.unobs_id[6:])

                    update_message = encode_update_message(UpdateMessage(my_old_message.uid, new_risk_level, my_old_message.risk, my_old_message.day, sent_at, self.name))
                    self.city.hd[message.unobs_id].contact_book.update_messages.append(update_message)
                    self.contact_book.sent_messages_by_day[day][idx] = Message(my_old_message.uid, new_risk_level, my_old_message.day, my_old_message.unobs_id)

                    self.city.tracker.track_update_messages(self, self.city.hd[message.unobs_id], {'reason':"risk_update", "new_risk_level":new_risk_level})

        if cur_day in self.prev_risk_history_map.keys():
            prev_risk_level = min(_proba_to_risk_level(self.prev_risk_history_map[cur_day]), 15)
            if prev_risk_level != self.risk_level:
                self.tracing_method.modify_behavior(self)

    def update_risk(self, recovery=False, test_results=False, update_messages=None, symptoms=None):
        """
        [summary]

        Args:
            recovery (bool, optional): [description]. Defaults to False.
            test_results (bool, optional): [description]. Defaults to False.
            update_messages ([type], optional): [description]. Defaults to None.
            symptoms ([type], optional): [description]. Defaults to None.
        """
        if not self.tracing or self.tracing_method.risk_model == "transformer":
            return

        cur_day = (self.env.timestamp - self.env.initial_timestamp).days
        if recovery:
            if self.is_removed:
                self.risk = 0.0
            else:
                self.risk = BASELINE_RISK_VALUE
            self.update_risk_level()
            self.prev_risk_history_map[cur_day] = self.risk_history_map[cur_day]

        if test_results:
            if self.test_result == "positive":
                self.risk = 1.0
                self.contact_book.send_message(self, self.tracing_method, order=1, reason="test")
            elif self.test_result == "negative":
                self.risk = .2
            self.update_risk_level()
            self.prev_risk_history_map[cur_day] = self.risk_history_map[cur_day]

        if symptoms and self.tracing_method.propagate_symptoms:
            if sum(x in symptoms for x in ['severe', 'trouble_breathing']) > 0 and not self.has_logged_symptoms:
                self.risk = max(0.8, self.risk)
                self.update_risk_level()
                self.prev_risk_history_map[cur_day] = self.risk_history_map[cur_day]
                self.contact_book.send_message(self, self.tracing_method, order=1, reason="symptoms")
                self.has_logged_symptoms = True

        # update risk level because of update messages in run() to avoid redundant updates and cascading of message passing
        if (update_messages and
            not self.is_removed and
            self.test_result != "positive"):
            self.message_info['traced'] = True
            self.message_info['receipt'] = min(self.env.timestamp, self.message_info['receipt'])
            self.message_info['delay'] = min(update_messages['delay'], self.message_info['delay'])

            order = update_messages['order']
            propagate_further = order < self.tracing_method.max_depth

            if update_messages['reason'] == "test":
                self.message_info['n_contacts_tested_positive'][order][-1] += update_messages['n']
                
            elif update_messages['reason'] == "symptoms":
                self.message_info['n_contacts_symptoms'][order][-1] += update_messages['n']

            elif update_messages['reason'] == "risk_update":
                self.message_info['n_contacts_risk_updates'][order][-1] += update_messages['n']
                propagate_further = order < self.tracing_method.propage_risk_max_depth

            if update_messages['payload']:
                if update_messages['payload']['change']:
                    self.message_info['n_risk_increased'][order][-1] += 1
                    self.message_info['n_risk_mag_increased'][order][-1] += update_messages['payload']["magnitude"]
                else:
                    self.message_info['n_risk_decreased'][order][-1] += 1
                    self.message_info['n_risk_mag_decreased'][order][-1] += update_messages['payload']["magnitude"]

            if propagate_further:
                self.contact_book.send_message(self, self.tracing_method, order=order+1, reason=update_messages['reason'])<|MERGE_RESOLUTION|>--- conflicted
+++ resolved
@@ -1582,15 +1582,9 @@
         [summary]
         """
         cur_day = (self.env.timestamp - self.env.initial_timestamp).days
-<<<<<<< HEAD
-        # if self.name == "human:77" and self.risk_level in [4, 6]:
-        #     import pdb; pdb.set_trace()
-        for day in range(cur_day - TRACING_N_DAYS_HISTORY, cur_day + 1):
-=======
         _proba_to_risk_level = proba_to_risk_fn(np.array(ExpConfig.get('RISK_MAPPING')))
 
         for day in range(cur_day - ExpConfig.get('TRACING_N_DAYS_HISTORY'), cur_day + 1):
->>>>>>> 499b493a
             if day not in self.prev_risk_history_map.keys():
                 continue
 
@@ -1671,7 +1665,7 @@
 
             if update_messages['reason'] == "test":
                 self.message_info['n_contacts_tested_positive'][order][-1] += update_messages['n']
-                
+
             elif update_messages['reason'] == "symptoms":
                 self.message_info['n_contacts_symptoms'][order][-1] += update_messages['n']
 
