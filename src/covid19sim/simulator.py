"""
Contains the `Human` class that defines the behavior of human.
"""

import math
import datetime
import numpy as np
import scipy
import typing
import warnings
from collections import defaultdict
from orderedset import OrderedSet

from covid19sim.interventions import Tracing
from covid19sim.utils import compute_distance, proba_to_risk_fn
from covid19sim.base import Event, PersonalMailboxType, Hospital, ICU
from collections import deque

from covid19sim.utils import _normalize_scores, _get_random_sex, _get_covid_progression, \
    _get_preexisting_conditions, _draw_random_discreet_gaussian, _sample_viral_load_piecewise, \
    _get_cold_progression, _get_flu_progression, _get_allergy_progression, _get_get_really_sick, \
    filter_open, filter_queue_max, calculate_average_infectiousness, _get_inflammatory_disease_level, _get_disease_days,\
    get_p_infection
from covid19sim.constants import SECONDS_PER_MINUTE, SECONDS_PER_HOUR
from covid19sim.frozen.message_utils import ContactBook, exchange_encounter_messages, RealUserIDType


class Visits(object):
    """
    [summary]
    """

    def __init__(self):
        """
        [summary]
        """
        self.parks = defaultdict(int)
        self.stores = defaultdict(int)
        self.hospitals = defaultdict(int)
        self.miscs = defaultdict(int)

    @property
    def n_parks(self):
        """
        [summary]

        Returns:
            [type]: [description]
        """
        return len(self.parks)

    @property
    def n_stores(self):
        """
        [summary]

        Returns:
            [type]: [description]
        """
        return len(self.stores)

    @property
    def n_hospitals(self):
        """
        [summary]

        Returns:
            [type]: [description]
        """
        return len(self.hospitals)

    @property
    def n_miscs(self):
        """
        [summary]

        Returns:
            [type]: [description]
        """
        return len(self.miscs)


class Human(object):
    """
    [summary]
    """

    def __init__(self, env, city, name, age, rng, has_app, infection_timestamp, household, workplace, profession, rho=0.3, gamma=0.21, symptoms=[], test_results=None, conf={}):
        """
        [summary]

        Args:
            env ([type]): [description]
            city ([type]): [description]
            name ([type]): [description]
            age ([type]): [description]
            rng ([type]): [description]
            infection_timestamp ([type]): [description]
            household ([type]): [description]
            workplace ([type]): [description]
            profession ([type]): [description]
            rho (float, optional): [description]. Defaults to 0.3.
            gamma (float, optional): [description]. Defaults to 0.21.
            symptoms (list, optional): [description]. Defaults to [].
            test_results ([type], optional): [description]. Defaults to None.
            conf (dict): yaml experiment configuration
        """
        self.conf = conf
        self.env = env
        self.city = city
        self._events = []
        self.name: RealUserIDType = f"human:{name}"
        self.rng = rng
        self.has_app = has_app
        self.profession = profession
        self.is_healthcare_worker = True if profession == "healthcare" else False
        self.assign_household(household)
        self.workplace = workplace
        self.rho = rho
        self.gamma = gamma

        self.age = age
        self.sex = _get_random_sex(self.rng)
        self.preexisting_conditions = _get_preexisting_conditions(self.age, self.sex, self.rng)
        self.inflammatory_disease_level = _get_inflammatory_disease_level(self.rng, self.preexisting_conditions, self.conf.get("INFLAMMATORY_CONDITIONS"))

        age_modifier = 2 if self.age > 40 or self.age < 12 else 2
        # &carefulness
        if self.rng.rand() < self.conf.get("P_CAREFUL_PERSON"):
            self.carefulness = (round(self.rng.normal(55, 10)) + self.age/2) / 100
        else:
            self.carefulness = (round(self.rng.normal(25, 10)) + self.age/2) / 100

        # allergies
        self.has_allergies = self.rng.rand() < self.conf.get("P_ALLERGIES")
        len_allergies = self.rng.normal(1/self.carefulness, 1)
        self.len_allergies = 7 if len_allergies > 7 else np.ceil(len_allergies)
        self.allergy_progression = _get_allergy_progression(self.rng)

        # logged info can be quite different
        self.has_logged_info = self.has_app and self.rng.rand() < self.carefulness
        self.obs_is_healthcare_worker = True if self.is_healthcare_worker and self.rng.random()<0.9 else False # 90% of the time, healthcare workers will declare it
        self.obs_age = self.age if self.has_app and self.has_logged_info else None
        self.obs_sex = self.sex if self.has_app and self.has_logged_info else None
        self.obs_preexisting_conditions = self.preexisting_conditions if self.has_app and self.has_logged_info else []

        self.rest_at_home = False # to track mobility due to symptoms
        self.visits = Visits()
        self.travelled_recently = self.rng.rand() > self.conf.get("P_TRAVELLED_INTERNATIONALLY_RECENTLY")

        # &symptoms, &viral-load
        # probability of being asymptomatic is basically 50%, but a bit less if you're older and a bit more if you're younger
        self.is_asymptomatic = self.rng.rand() < self.conf.get("BASELINE_P_ASYMPTOMATIC") - (self.age - 50) * 0.5 / 100 # e.g. 70: baseline-0.1, 20: baseline+0.15
        self.asymptomatic_infection_ratio = (
            self.conf.get("ASYMPTOMATIC_INFECTION_RATIO")
            if self.is_asymptomatic
            else 0.0
        )
        self.infection_ratio = None

        # normalized susceptibility and mean daily interaction for this age group
        # required for Oxford COVID-19 infection model
        age_bins = self.conf['NORMALIZED_SUSCEPTIBILITY_BY_AGE'].keys()
        for l,u in age_bins:
            if  l <= age <= u:
                bin = (l,u)
                break
        self.normalized_susceptibility = self.conf['NORMALIZED_SUSCEPTIBILITY_BY_AGE'][bin]
        self.mean_daily_interaction_age_group = self.conf['MEAN_DAILY_INTERACTION_FOR_AGE_GROUP'][bin]

        # Indicates whether this person will show severe signs of illness.
        self.cold_timestamp = None
        self.flu_timestamp = None
        self.allergy_timestamp = None
        self.can_get_really_sick = _get_get_really_sick(self.age, self.sex, self.rng)
        self.can_get_extremely_sick = self.can_get_really_sick and self.rng.random() >= 0.7 # &severe; 30% of severe cases need ICU
        self.never_recovers = self.rng.random() <= self.conf.get("P_NEVER_RECOVERS")[min(math.floor(self.age/10),8)]
        self.obs_hospitalized = False
        self.obs_in_icu = False

        # possibly initialized as infected
        self.recovered_timestamp = datetime.datetime.min
        self.is_immune = False # different from asymptomatic
        self.viral_load_plateau_height, self.viral_load_plateau_start, self.viral_load_plateau_end = None,None,None
        self.infectiousness_onset_days = None # 1 + self.rng.normal(loc=self.conf.get("INFECTIOUSNESS_ONSET_DAYS_AVG"), scale=self.conf.get("INFECTIOUSNESS_ONSET_DAYS_STD"))
        self.incubation_days = None # self.infectiousness_onset_days + self.viral_load_plateau_start + self.rng.normal(loc=self.conf.get("SYMPTOM_ONSET_WRT_VIRAL_LOAD_PEAK_AVG"), scale=self.conf.get("SYMPTOM_ONSET_WRT_VIRAL_LOAD_PEAK_STD")
        self.recovery_days = None # self.infectiousness_onset_days + self.viral_load_recovered

        self.test_type = None
        self.test_time = None
        self.hidden_test_result = None
        self.will_report_test_result = None
        self.time_to_test_result = None
        self.test_result_validated = None
        self.got_new_test_results = False
        self.test_results = deque()
        self.test_result_validated = None
        self._infection_timestamp = None
        self.infection_timestamp = infection_timestamp
        self.initial_viral_load = self.rng.rand() if infection_timestamp is not None else 0
        if self.infection_timestamp is not None:
            self.compute_covid_properties()


        # counters and memory
        self.r0 = []
        self.has_logged_symptoms = False
        self.last_state = self.state
        self.n_infectious_contacts = 0
        self.last_date = defaultdict(lambda : self.env.initial_timestamp.date())
        self.last_location = self.location
        self.last_duration = 0

        # interventions & risk prediction
        self.tracing = False
        self.WEAR_MASK = False
        self.wearing_mask = False
        self.mask_efficacy = 0
        self.notified = False
        self.tracing_method = None
        self.maintain_extra_distance = 0
        self._follows_recommendations_today = None
        self.recommendations_to_follow = OrderedSet()
        self.time_encounter_reduction_factor = 1.0
        self.hygiene = 0 # start everyone with a baseline hygiene. Only increase it once the intervention is introduced.
        self.test_recommended = False
        self.effective_contacts = 0
        self.num_contacts = 0

        # risk prediction
        self.contact_book = ContactBook(
            tracing_n_days_history=self.conf.get("TRACING_N_DAYS_HISTORY"),
        )
        self.infectiousness_history_map = dict()
        self.risk_history_map = dict()  # updated inside the human's (current) timeslot
        self.prev_risk_history_map = dict()  # used to check how the risk changed since the last timeslot
        self.history_map_last_message = dict()
        self.last_sent_update_gaen = 0
        self.last_message_risk_history_map = {}
        risk_mapping_array = np.array(self.conf.get('RISK_MAPPING'))
        assert len(risk_mapping_array) > 0, "risk mapping must always be defined!"
        self.proba_to_risk_level_map = proba_to_risk_fn(risk_mapping_array)

        # Message Passing and Risk Prediction
        self.clusters = None
        self.exposure_source = None
        # create 24 timeslots to do your updating
        time_slot = rng.randint(0, 24)
        self.time_slots = [
            int((time_slot + i * 24 / self.conf.get('UPDATES_PER_DAY')) % 24)
            for i in range(self.conf.get('UPDATES_PER_DAY'))
        ]

        # symptoms
        self.symptom_start_time = None
        self.cold_progression = _get_cold_progression(self.age, self.rng, self.carefulness, self.preexisting_conditions, self.can_get_really_sick, self.can_get_extremely_sick)
        self.flu_progression = _get_flu_progression(
            self.age, self.rng, self.carefulness, self.preexisting_conditions,
            self.can_get_really_sick, self.can_get_extremely_sick, self.conf.get("AVG_FLU_DURATION")
        )
        self.all_symptoms, self.cold_symptoms, self.flu_symptoms, self.covid_symptoms, self.allergy_symptoms = [], [], [], [], []
        # Padding the array
        self.rolling_all_symptoms = deque(
            [tuple()] * self.conf.get('TRACING_N_DAYS_HISTORY'),
            maxlen=self.conf.get('TRACING_N_DAYS_HISTORY')
        )
        self.rolling_all_reported_symptoms = deque(
            [tuple()] * self.conf.get('TRACING_N_DAYS_HISTORY'),
            maxlen=self.conf.get('TRACING_N_DAYS_HISTORY')
        )

        # habits
        self.avg_shopping_time = _draw_random_discreet_gaussian(
            self.conf.get("AVG_SHOP_TIME_MINUTES"),
            self.conf.get("SCALE_SHOP_TIME_MINUTES"),
            self.rng
        )
        self.scale_shopping_time = _draw_random_discreet_gaussian(
            self.conf.get("AVG_SCALE_SHOP_TIME_MINUTES"),
            self.conf.get("SCALE_SCALE_SHOP_TIME_MINUTES"),
            self.rng
        )

        self.avg_exercise_time = _draw_random_discreet_gaussian(
            self.conf.get("AVG_EXERCISE_MINUTES"),
            self.conf.get("SCALE_EXERCISE_MINUTES"),
            self.rng
        )
        self.scale_exercise_time = _draw_random_discreet_gaussian(
            self.conf.get("AVG_SCALE_EXERCISE_MINUTES"),
            self.conf.get("SCALE_SCALE_EXERCISE_MINUTES"),
            self.rng
        )

        self.avg_working_minutes = _draw_random_discreet_gaussian(
            self.conf.get("AVG_WORKING_MINUTES"),
            self.conf.get("SCALE_WORKING_MINUTES"),
            self.rng
        )
        self.scale_working_minutes = _draw_random_discreet_gaussian(
            self.conf.get("AVG_SCALE_WORKING_MINUTES"),
            self.conf.get("SCALE_SCALE_WORKING_MINUTES"),
            self.rng
        )

        self.avg_misc_time = _draw_random_discreet_gaussian(
            self.conf.get("AVG_MISC_MINUTES"),
            self.conf.get("SCALE_MISC_MINUTES"),
            self.rng
        )
        self.scale_misc_time = _draw_random_discreet_gaussian(
            self.conf.get("AVG_SCALE_MISC_MINUTES"),
            self.conf.get("SCALE_SCALE_MISC_MINUTES"),
            self.rng
        )

        #getting the number of shopping days and hours from a distribution
        self.number_of_shopping_days = _draw_random_discreet_gaussian(
            self.conf.get("AVG_NUM_SHOPPING_DAYS"),
            self.conf.get("SCALE_NUM_SHOPPING_DAYS"),
            self.rng
        )
        self.number_of_shopping_hours = _draw_random_discreet_gaussian(
            self.conf.get("AVG_NUM_SHOPPING_HOURS"),
            self.conf.get("SCALE_NUM_SHOPPING_HOURS"),
            self.rng
        )

        #getting the number of exercise days and hours from a distribution
        self.number_of_exercise_days = _draw_random_discreet_gaussian(
            self.conf.get("AVG_NUM_EXERCISE_DAYS"),
            self.conf.get("SCALE_NUM_EXERCISE_DAYS"),
            self.rng
        )
        self.number_of_exercise_hours = _draw_random_discreet_gaussian(
            self.conf.get("AVG_NUM_EXERCISE_HOURS"),
            self.conf.get("SCALE_NUM_EXERCISE_HOURS"),
            self.rng
        )

        #Multiple shopping days and hours
        self.shopping_days = self.rng.choice(range(7), self.number_of_shopping_days)
        self.shopping_hours = self.rng.choice(range(7, 20), self.number_of_shopping_hours)

        #Multiple exercise days and hours
        self.exercise_days = self.rng.choice(range(7), self.number_of_exercise_days)
        self.exercise_hours = self.rng.choice(range(7, 20), self.number_of_exercise_hours)

        #Limiting the number of hours spent shopping per week
        self.max_misc_per_week = _draw_random_discreet_gaussian(
            self.conf.get("AVG_MAX_NUM_MISC_PER_WEEK"),
            self.conf.get("SCALE_MAX_NUM_MISC_PER_WEEK"),
            self.rng
        )
        self.count_misc=0

        # Limiting the number of hours spent exercising per week
        self.max_exercise_per_week = _draw_random_discreet_gaussian(
            self.conf.get("AVG_MAX_NUM_EXERCISE_PER_WEEK"),
            self.conf.get("SCALE_MAX_NUM_EXERCISE_PER_WEEK"),
            self.rng
        )
        self.count_exercise=0

        #Limiting the number of hours spent shopping per week
        self.max_shop_per_week = _draw_random_discreet_gaussian(
            self.conf.get("AVG_MAX_NUM_SHOP_PER_WEEK"),
            self.conf.get("SCALE_MAX_NUM_SHOP_PER_WEEK"),
            self.rng
        )
        self.count_shop=0

        self.work_start_hour = self.rng.choice(range(7, 17), 3)
        # TODO: @whoever was doing that getattr thing in the human's at function, add a proper description
        self.location_leaving_time = self.env.ts_initial + SECONDS_PER_HOUR
        self.location_start_time = self.env.ts_initial
        self.denied_icu = None
        self.denied_icu_days = None

<<<<<<< HEAD
    @property
    def follows_recommendations_today(self):
        last_date = self.last_date["follow_recommendations"]
        current_date = self.env.timestamp.date()
        if last_date is None or (current_date - last_date).days > 0:
            proba = self.conf.get("DROPOUT_RATE")
            self.last_date["follow_recommendations"] = self.env.timestamp.date()
            self._follows_recommendations_today = self.rng.rand() < proba
        return self._follows_recommendations_today

=======
        # The average noise in bluetooth signal strength to distance translation is sampled from a uniform distribution between 0 and 1
        self.phone_bluetooth_noise = self.rng.rand()
>>>>>>> 40637925

    def assign_household(self, location):
        """
        [summary]

        Args:
            location ([type]): [description]
        """
        self.household = location
        self.location = location
        if self.profession == "retired":
            self.workplace = location

    def __repr__(self):
        """
        [summary]

        Returns:
            [type]: [description]
        """
        return f"H:{self.name} age:{self.age}, SEIR:{int(self.is_susceptible)}{int(self.is_exposed)}{int(self.is_infectious)}{int(self.is_removed)}"

    ########### MEMORY OPTIMIZATION ###########
    @property
    def events(self):
        """
        [summary]

        Returns:
            [type]: [description]
        """
        return self._events

    def events_slice(self, begin, end):
        """
        [summary]

        Args:
            begin ([type]): [description]
            end ([type]): [description]

        Returns:
            [type]: [description]
        """
        end_i = len(self._events)
        begin_i = end_i
        for i, event in enumerate(self._events):
            if i < begin_i and event['time'] >= begin:
                begin_i = i
            elif event['time'] > end:
                end_i = i
                break

        return self._events[begin_i:end_i]

    def pull_events_slice(self, end):
        """
        [summary]

        Args:
            end ([type]): [description]

        Returns:
            [type]: [description]
        """
        end_i = len(self._events)
        for i, event in enumerate(self._events):
            if event['time'] >= end:
                end_i = i
                break

        events_slice, self._events = self._events[:end_i], self._events[end_i:]

        return events_slice

    ########### EPI ###########

    @property
    def tracing(self):
        """
        [summary]

        Returns:
            [type]: [description]
        """
        return self._tracing

    @tracing.setter
    def tracing(self, value):
        """
        [summary]

        Args:
            value ([type]): [description]
        """
        self._tracing = value

    @property
    def infection_timestamp(self):
        """
        Returns the timestamp when the human was infected by COVID.
        Returns None if human is not exposed or infectious.
        """
        return self._infection_timestamp

    @infection_timestamp.setter
    def infection_timestamp(self, val):
        """
        Sets the infection_timestamp to val.
        Raises AssertError at an attempt to overwrite infection_timestamp.
        """
        if self.infection_timestamp is not None:
            assert val is None, f"{self}: attempt to overwrite infection_timestamp"

        assert val is None or isinstance(val, datetime.datetime), f"{self}: improper type {type(val)} being assigned to infection_timestamp"
        self._infection_timestamp = val

    @property
    def is_susceptible(self):
        """
        [summary]

        Returns:
            [type]: [description]
        """
        return not self.is_exposed and not self.is_infectious and not self.is_removed

    @property
    def is_exposed(self):
        """
        [summary]

        Returns:
            [type]: [description]
        """
        return self.infection_timestamp is not None and self.env.timestamp - self.infection_timestamp < datetime.timedelta(days=self.infectiousness_onset_days)

    @property
    def is_infectious(self):
        """
        Returns True if human is infectious i.e. is able to infect others

        Returns:
            bool: if human is infectious, False if not
        """
        return not self.is_removed and self.infection_timestamp is not None and self.env.timestamp - self.infection_timestamp >= datetime.timedelta(days=self.infectiousness_onset_days)

    @property
    def is_removed(self):
        """
        Returns True if human is either dead or has recovered from COVID and can't be reinfected i.e is immune

        Returns:
            bool: True if human is immune or dead, False if not
        """
        return self.is_immune or self.is_dead

    @property
    def is_dead(self):
        """
        Returns True if the human is dead, otherwise False.

        Returns:
            bool: True if dead, False if not.
        """
        return self.recovered_timestamp == datetime.datetime.max

    @property
    def is_incubated(self):
        """
        [summary]

        Returns:
            [type]: [description]
        """
        return (not self.is_asymptomatic and self.infection_timestamp is not None and
                self.env.timestamp - self.infection_timestamp >= datetime.timedelta(days=self.incubation_days))

    @property
    def state(self):
        """
        [summary]

        Returns:
            [type]: [description]
        """
        return [int(self.is_susceptible), int(self.is_exposed), int(self.is_infectious), int(self.is_removed)]

    @property
    def has_cold(self):
        """
        [summary]

        Returns:
            [type]: [description]
        """
        return self.cold_timestamp is not None

    @property
    def has_flu(self):
        """
        [summary]

        Returns:
            [type]: [description]
        """
        return self.flu_timestamp is not None

    @property
    def has_allergy_symptoms(self):
        """
        [summary]

        Returns:
            [type]: [description]
        """
        return self.allergy_timestamp is not None

    @property
    def days_since_covid(self):
        """
        [summary]

        Returns:
            [type]: [description]
        """
        if self.infection_timestamp is None:
            return
        return (self.env.timestamp-self.infection_timestamp).days

    @property
    def days_since_cold(self):
        """
        [summary]

        Returns:
            [type]: [description]
        """
        if self.cold_timestamp is None:
            return
        return (self.env.timestamp-self.cold_timestamp).days

    @property
    def days_since_flu(self):
        """
        [summary]

        Returns:
            [type]: [description]
        """
        if self.flu_timestamp is None:
            return
        return (self.env.timestamp-self.flu_timestamp).days

    @property
    def days_since_allergies(self):
        """
        [summary]

        Returns:
            [type]: [description]
        """
        if self.allergy_timestamp is None:
            return
        return (self.env.timestamp-self.allergy_timestamp).days

    @property
    def is_really_sick(self):
        """
        [summary]

        Returns:
            [type]: [description]
        """
        return self.can_get_really_sick and 'severe' in self.symptoms

    @property
    def is_extremely_sick(self):
        """
        [summary]

        Returns:
            [type]: [description]
        """
        return self.can_get_extremely_sick and 'severe' in self.symptoms

    def compute_covid_properties(self):
        """
        Pre-computes viral load curve.
        Specifically, characteristics of viral load plateau curve, i.e., height, start/end of plateau,
        start of infectiousness and when the symptom will show up.
        """
        # NOTE: all the days returned here are with respect to exposure day
        self.infectiousness_onset_days, self.viral_load_peak_start, \
            self.incubation_days, self.viral_load_plateau_start, \
                self.viral_load_plateau_end, self.recovery_days, \
                    self.viral_load_peak_height, self.viral_load_plateau_height = _get_disease_days(self.rng, self.conf, self.age, self.inflammatory_disease_level)

        # for ease of calculation, make viral load parameters relative to infectiousness onset
        self.viral_load_peak_start -= self.infectiousness_onset_days
        self.viral_load_plateau_start -= self.infectiousness_onset_days
        self.viral_load_plateau_end -= self.infectiousness_onset_days

        # precompute peak-plateau slope
        denominator = (self.viral_load_plateau_start - self.viral_load_peak_start)
        numerator =  self.viral_load_peak_height - self.viral_load_plateau_height
        self.peak_plateau_slope = numerator / denominator
        assert self.peak_plateau_slope >= 0 , f"viral load should decrease after peak. peak:{self.viral_load_peak_height} plateau height:{self.viral_load_plateau_height}"

        # percomupte plateau-end - recovery slope (should be negative because it is decreasing)
        numerator = self.viral_load_plateau_height
        denominator = self.recovery_days - self.viral_load_plateau_end
        self.plateau_end_recovery_slope = numerator / denominator
        assert self.plateau_end_recovery_slope >= 0, f"slopes are assumed to be positive for ease of calculation"

        self.covid_progression = []
        if not self.is_asymptomatic:
            self.covid_progression = _get_covid_progression(self.initial_viral_load, self.viral_load_plateau_start, self.viral_load_plateau_end,
                                            self.recovery_days, age=self.age, incubation_days=self.incubation_days,
                                            infectiousness_onset_days=self.infectiousness_onset_days,
                                            really_sick=self.can_get_really_sick, extremely_sick=self.can_get_extremely_sick,
                                            rng=self.rng, preexisting_conditions=self.preexisting_conditions, carefulness=self.carefulness)

        all_symptoms = set(symptom for symptoms_per_day in self.covid_progression for symptom in symptoms_per_day)
        # infection ratios
        if self.is_asymptomatic:
            self.infection_ratio = self.conf['ASYMPTOMATIC_INFECTION_RATIO']

        elif sum(x in all_symptoms for x in ['moderate', 'severe', 'extremely-severe']) > 0:
            self.infection_ratio = 1.0

        else:
            self.infection_ratio = self.conf['MILD_INFECTION_RATIO']

    def viral_load_for_day(self, timestamp):
        """ Calculates the elapsed time since infection, returning this person's current viral load"""

        if self.infection_timestamp is None:
            return 0.

        # calculates the time since infection in days
        days_infectious = (timestamp - self.infection_timestamp).total_seconds() / 86400 - self.infectiousness_onset_days

        if days_infectious < 0:
            return 0.

        # Rising to peak
        if days_infectious < self.viral_load_peak_start:
            cur_viral_load = self.viral_load_peak_height * days_infectious / (self.viral_load_peak_start)

        # Descending to plateau from peak
        elif days_infectious < self.viral_load_plateau_start:
            days_since_peak = days_infectious - self.viral_load_peak_start
            cur_viral_load = self.viral_load_peak_height - self.peak_plateau_slope * days_since_peak

        # plateau duration
        elif days_infectious < self.viral_load_plateau_end:
            cur_viral_load = self.viral_load_plateau_height

        # during recovery
        else:
            days_since_plateau_end = days_infectious - self.viral_load_plateau_end
            cur_viral_load = self.viral_load_plateau_height - self.plateau_end_recovery_slope * days_since_plateau_end
            cur_viral_load = max(0, cur_viral_load) # clip it at 0

        assert 0 <= cur_viral_load <= 1, f"effective viral load out of bounds. viral load:{cur_viral_load} plateau_end:{days_since_plateau_end}"

        return cur_viral_load

    @property
    def viral_load(self):
        """
        Calculates the elapsed time since infection, returning this person's current viral load

        Returns:
            [type]: [description]
        """
        return self.viral_load_for_day(self.env.timestamp)

    def get_infectiousness_for_day(self, timestamp, is_infectious):
        """
        [summary]

        Returns:
            [type]: [description]
        """
        severity_multiplier = 1
        if is_infectious:
            if self.can_get_really_sick:
              severity_multiplier = 1
            if self.is_extremely_sick:
              severity_multiplier = 1
            if 'immuno-compromised' in self.preexisting_conditions:
              severity_multiplier += 0.2
            if 'cough' in self.symptoms:
              severity_multiplier += 0.25

        # max multiplier = 1 + 0.2 + 0.25 + 1 = 2.45
        # re-normalize [0-1]
        infectiousness = (self.viral_load_for_day(timestamp) * severity_multiplier)/2.45
        return infectiousness

    @property
    def infectiousness(self):
        return self.get_infectiousness_for_day(self.env.timestamp, self.is_infectious)

    def infectiousness_delta(self, t_near):
        """
        Computes area under the probability curve defined by infectiousness and time duration
        of self.env.timestamp and self.env.timestamp + delta_timestamp.
        Currently, it only takes the average of starting and ending probabilities.

        Args:
            t_near (float): time spent near another person in hours

        Returns:
            area (float): area under the infectiousness curve is computed for this duration
        """

        if not self.is_infectious:
            return 0

        start_p = self.get_infectiousness_for_day(self.env.timestamp, self.is_infectious)
        end_p = self.get_infectiousness_for_day(self.env.timestamp + datetime.timedelta(hours=t_near), self.is_infectious)
        area = t_near / 24 * (start_p + end_p) / 2
        return area

    @property
    def obs_symptoms(self):
        """
        [summary]

        Returns:
            [type]: [description]
        """
        warnings.warn("Deprecated in favor of Human.all_reported_symptoms()", DeprecationWarning)
        return self.all_reported_symptoms

    @property
    def symptoms(self):
        """
        [summary]

        Returns:
            [type]: [description]
        """
        # TODO: symptoms should not be updated here.
        #  Explicit call to Human.update_symptoms() should be required
        self.update_symptoms()
        return self.rolling_all_symptoms[0]

    @property
    def all_reported_symptoms(self):
        """
        [summary]

        Returns:
            [type]: [description]
        """
        if not self.has_app:
            return []

        # TODO: symptoms should not be updated here.
        # Explicit call to Human.update_reported_symptoms() should be required
        self.update_reported_symptoms()
        return self.rolling_all_reported_symptoms[0]

    def update_symptoms(self):
        """
        [summary]
        """
        if self.last_date['symptoms'] == self.env.timestamp.date():
            return

        self.last_date['symptoms'] = self.env.timestamp.date()

        if self.cold_timestamp is not None:
            t = self.days_since_cold
            if t < len(self.cold_progression):
                self.cold_symptoms = self.cold_progression[t]
            else:
                self.cold_symptoms = []

        if self.flu_timestamp is not None:
            t = self.days_since_flu
            if t < len(self.flu_progression):
                self.flu_symptoms = self.flu_progression[t]
            else:
                self.flu_symptoms = []

        if self.infection_timestamp is not None and not self.is_asymptomatic:
            t = self.days_since_covid
            if self.is_removed or t >= len(self.covid_progression):
                self.covid_symptoms = []
            else:
                self.covid_symptoms = self.covid_progression[t]

        if self.allergy_timestamp is not None:
            self.allergy_symptoms = self.allergy_progression[0]

        all_symptoms = set(self.flu_symptoms + self.cold_symptoms + self.allergy_symptoms + self.covid_symptoms)
        # self.new_symptoms = list(all_symptoms - set(self.all_symptoms))
        # TODO: remove self.all_symptoms in favor of self.rolling_all_symptoms[0]
        self.all_symptoms = list(all_symptoms)

        self.rolling_all_symptoms.appendleft(self.all_symptoms)
        # Keep reported symptoms in sync
        # TODO: Inconsistency could come from Human.symptoms being accessed instead of Human.all_symptoms
        self.update_reported_symptoms()
        self.check_covid_testing_needs()
        self.city.tracker.track_symptoms(self)

    def update_reported_symptoms(self):
        """
        [summary]
        """
        self.update_symptoms()

        if self.last_date['reported_symptoms'] == self.env.timestamp.date():
            return

        self.last_date['reported_symptoms'] = self.env.timestamp.date()

        reported_symptoms = [s for s in self.rolling_all_symptoms[0] if self.rng.random() < self.carefulness]
        self.rolling_all_reported_symptoms.appendleft(reported_symptoms)

    @property
    def test_result(self):
        if self.test_time is None:
            return None

        # for every new test, this will return None until the test results arrive
        if (self.env.timestamp - self.test_time).days < self.time_to_test_result:
            return None

        return self.hidden_test_result

    @property
    def reported_test_result(self):
        if self.will_report_test_result:
            return self.test_result
        return None

    @property
    def reported_test_type(self):
        if self.will_report_test_result:
            return self.test_type
        return None

    def reset_test_result(self):
        self.test_type = None
        self.test_time = None
        self.hidden_test_result = None
        self.will_report_test_result = None
        self.time_to_test_result = None
        self.test_result_validated = None

    def set_test_info(self, test_type, unobserved_result):
        """
        sets test related attributes such as
            test_type (str): type of test used
            time_time (str): time of testing
            time_to_test_result (str): delay in getting results back
            hidden_test_result (str): test results are not immediately available
            test_result_validated (str): whether these results will be validated by an agency
            reported_test_result (str): test result reported by self
            reported_test_type (str): test type reported by self

        NOTE: these values can be overwritten by subsequent test results
        """
        self.test_type = test_type
        self.test_time = self.env.timestamp
        self.hidden_test_result = unobserved_result
        self.will_report_test_result = self.has_app and self.rng.random() < self.carefulness
        if isinstance(self.location, (Hospital, ICU)):
            self.time_to_test_result = self.conf['TEST_TYPES'][test_type]['time_to_result']['in-patient']
        else:
            self.time_to_test_result = self.conf['TEST_TYPES'][test_type]['time_to_result']['out-patient']
        self.test_result_validated = self.test_type == "lab"
        if self.conf.get('COLLECT_LOGS'):
            Event.log_test(self, self.test_time)
        self.test_results.appendleft((
            self.hidden_test_result if self.will_report_test_result else None,
            self.env.timestamp,  # for result availability checking later
            self.time_to_test_result,  # in days
        ))
        self.city.tracker.track_tested_results(self)
        self.got_new_test_results = True

    def get_test_results_array(self, current_timestamp):
        """Will return an encoded test result array for this user's recent history.

        Negative results will be -1, unknown results 0, and positive results 1.
        """
        results = np.zeros(self.conf.get("TRACING_N_DAYS_HISTORY"))
        for real_test_result, test_timestamp, test_delay in self.test_results:
            result_day = (current_timestamp - test_timestamp).days
            assert result_day >= 0, "how are we getting future test results here...?"
            if result_day < self.conf.get("TRACING_N_DAYS_HISTORY"):
                if result_day >= self.time_to_test_result and real_test_result is not None:
                    assert real_test_result in ["positive", "negative"]
                    results[result_day] = 1 if real_test_result == "positive" else -1
        return results

    def check_covid_testing_needs(self, at_hospital=False):
        """
        Checks whether self needs a test or not. Note: this only adds self to the test queue (not administer a test yet) of City.
        It is called every time symptoms are updated. It is also called from GetTested intervention.

        It depends upon the following factors -
            1. if `Human` is at a hospital, TEST_SYMPTOMS_FOR_HOSPITAL are checked for
            2. elsewhere there is a proability related to whether symptoms are "severe", "moderate", or "mild"
            3. if test_recommended is true (set by app recommendations)
            4. if the `Human` is careful enough to check symptoms itself

        Args:
            at_hospital (bool, optional): follows the check for testing needs at a hospital.
        """
        # has been tested positive already
        if self.test_result == "positive":
            return

        # waiting for the results. no need to test again.
        if self.test_time is not None and self.test_result is None:
            return

        should_get_test = False
        if at_hospital:
            assert isinstance(self.location, (Hospital, ICU)), "Not at hospital; wrong argument"
            # Is in a hospital and has symptoms that hospitals check for
            TEST_SYMPTOMS_FOR_HOSPITAL = set(self.conf['GET_TESTED_SYMPTOMS_CHECKED_IN_HOSPITAL'])
            should_get_test = any(TEST_SYMPTOMS_FOR_HOSPITAL & set(self.symptoms))
        else:
            if "severe" in self.symptoms:
                should_get_test = self.rng.rand() < self.conf['P_TEST_SEVERE']

            elif "moderate" in self.symptoms:
                should_get_test = self.rng.rand() < self.conf['P_TEST_MODERATE']

            elif "mild" in self.symptoms:
                should_get_test = self.rng.rand() < self.conf['P_TEST_MILD']

            # has been recommended the test by an intervention
            if not should_get_test and self.test_recommended:
                should_get_test = self.rng.random() < self.follows_recommendations_today

            if not should_get_test:
                # Has symptoms that a careful person would fear to be covid
                SUSPICIOUS_SYMPTOMS = set(self.conf['GET_TESTED_SYMPTOMS_CHECKED_BY_SELF'])
                if set(self.symptoms) and SUSPICIOUS_SYMPTOMS:
                    should_get_test = self.rng.rand() < self.carefulness

        if should_get_test:
            self.city.add_to_test_queue(self)

    def initialize_daily_risk(self, current_day_idx: int):
        """Initializes the risk history map with a new/copied risk value for the given day, if needed.

        Will also drop old unnecessary entries in the current & previous risk history maps.
        """
        if not self.risk_history_map:  # if we're on day zero, add a baseline risk value in
            self.risk_history_map[current_day_idx] = self.conf.get("BASELINE_RISK_VALUE")
        elif current_day_idx not in self.risk_history_map:
            assert (current_day_idx - 1) in self.risk_history_map, \
                "humans should never skip a day worth of risk refresh"
            self.risk_history_map[current_day_idx] = self.risk_history_map[current_day_idx - 1]
        curr_day_set = set(self.risk_history_map.keys())
        prev_day_set = set(self.prev_risk_history_map.keys())
        day_set_diff = curr_day_set.symmetric_difference(prev_day_set)
        assert not day_set_diff or day_set_diff == {current_day_idx}, \
            "1st timeslot should have single-day-diff, otherwise no diff, what is this?"
        history_day_idxs = curr_day_set | prev_day_set
        expected_history_len = self.conf.get("TRACING_N_DAYS_HISTORY")
        for day_idx in history_day_idxs:
            assert day_idx <= current_day_idx, "...we're looking into the future now?"
            if current_day_idx - day_idx > expected_history_len:
                del self.risk_history_map[day_idx]
                if day_idx in self.prev_risk_history_map:
                    del self.prev_risk_history_map[day_idx]
        # ready for the day now; prepare the prev risk entry in case we need a quick diff
        self.prev_risk_history_map[current_day_idx] = self.risk_history_map[current_day_idx]

    def check_if_latest_risk_level_changed(self):
        """Returns whether the latest risk level stored in the current/previous risk history maps match."""
        previous_latest_day = max(self.prev_risk_history_map.keys())
        new_latest_day = max(self.risk_history_map.keys())
        prev_risk_level = min(self.proba_to_risk_level_map(self.prev_risk_history_map[previous_latest_day]), 15)
        curr_risk_level = min(self.proba_to_risk_level_map(self.risk_history_map[new_latest_day]), 15)
        return prev_risk_level != curr_risk_level

    def run_timeslot_lightweight_jobs(
            self,
            init_timestamp: datetime.datetime,
            current_timestamp: datetime.datetime,
            personal_mailbox: PersonalMailboxType,
    ):
        """Runs the first half of processes that should happen when the app is woken up at the
        human's timeslot. These include symptom updates, initial risk updates & contact tracing,
        but not clustering+risk level inference, as that is done elsewhere (batched).

        This function will change the underlying state of lots of things owned by the human object.
        This includes stuff related to infectiousness, symptoms, and risk level update messages. The
        function will return the update messages that should be sent out to past contacts (if any).

        Args:
            init_timestamp: initialization timestamp of the simulation.
            current_timestamp: the current timestamp of the simulation.
            personal_mailbox: centralized mailbox with all recent update messages.

        Returns:
            A list of update messages to send out to contacts (if any).
        """
        assert current_timestamp.hour in self.time_slots
        assert self.last_date["symptoms_updated"] <= current_timestamp.date()
        current_day_idx = (current_timestamp - init_timestamp).days
        assert current_day_idx >= 0
        self.last_date["symptoms_updated"] = current_timestamp.date()
        self.update_symptoms()  # FIXME: duplicate call in 'update_reported_symptoms'?
        self.update_reported_symptoms()
        if self.got_new_test_results:
            if self.test_result == "positive":
                self.risk_history_map[current_day_idx] = 1.0
            elif self.test_result == "negative":
                self.risk_history_map[current_day_idx] = .2
        self.contact_book.cleanup_contacts(init_timestamp, current_timestamp)

        update_messages = []
        if self.tracing_method is not None:
            update_reason = "risk_update"  # default update reason (if we don't get more specific)

            if isinstance(self.tracing_method, Tracing) and self.tracing_method.risk_model != "transformer":
                # if not running transformer, we're using basic tracing --- do it now, it won't be batched later
                if not self.is_removed and not self.got_new_test_results:
                    # note: we check to make sure we don't have test results here not to overwrite the risk value
                    self.risk_history_map[current_day_idx] = \
                        self.tracing_method.compute_risk(self, personal_mailbox, self.city.hd)
                    update_reason = "tracing"

            if self.symptoms and self.tracing_method.propagate_symptoms:
                target_symptoms = ["severe", "trouble_breathing"]
                if any([s in target_symptoms for s in self.symptoms]) and not self.has_logged_symptoms:
                    assert self.tracing_method.risk_model != "transformer"
                    self.risk_history_map[current_day_idx] = max(0.8, self.risk)
                    self.has_logged_symptoms = True  # FIXME: this is never turned back off? but we can get reinfected?
                    update_reason = "symptoms"

            update_messages = [
                # if we had any encounters for which we have not sent an initial message, do it now
                *self.contact_book.generate_initial_updates(
                    current_day_idx=current_day_idx,
                    current_timestamp=current_timestamp,
                    risk_history_map=self.risk_history_map,
                    proba_to_risk_level_map=self.proba_to_risk_level_map,
                    tracing_method=self.tracing_method,
                ),
                # then, generate risk level update messages for all other encounters (if needed)
                *self.contact_book.generate_updates(
                    current_day_idx=current_day_idx,
                    current_timestamp=current_timestamp,
                    prev_risk_history_map=self.prev_risk_history_map,
                    curr_risk_history_map=self.risk_history_map,
                    proba_to_risk_level_map=self.proba_to_risk_level_map,
                    update_reason=update_reason,
                    tracing_method=self.tracing_method,
                ),
            ]
            if self.check_if_latest_risk_level_changed():
                self.tracing_method.modify_behavior(self)

        if current_day_idx not in self.infectiousness_history_map:
            # contrarily to risk, infectiousness only changes once a day (human behavior has no impact)
            self.infectiousness_history_map[current_day_idx] = calculate_average_infectiousness(self)
        # update the 'prev risk history' since we just generated the necessary updates
        self.prev_risk_history_map[current_day_idx] = self.risk_history_map[current_day_idx]
        self.got_new_test_results = False  # if we did have new results, we caught them above
        return update_messages

    def apply_transformer_risk_updates(
            self,
            current_day_idx: int,
            current_timestamp: datetime.datetime,
            risk_history: typing.List[float],
    ):
        """Applies a vector of risk values predicted by the transformer to this human, generating
        update messages for past encounters & modifying behavior if necessary.

        Args:
            current_day_idx: the current day index inside the simulation.
            current_timestamp: the current timestamp of the simulation.
            risk_history: the risk history vector predicted by the transformer.

        Returns:
            The update messages to send to contacts through the server.
        """
        assert self.tracing_method.risk_model == "transformer"
        assert len(risk_history) == self.contact_book.tracing_n_days_history, \
            "unexpected transformer history coverage; what's going on?"
        for day_offset_idx in range(len(risk_history)):  # note: idx:0 == today
            self.risk_history_map[current_day_idx - day_offset_idx] = risk_history[day_offset_idx]
        update_messages = self.contact_book.generate_updates(
            current_day_idx=current_day_idx,
            current_timestamp=current_timestamp,
            prev_risk_history_map=self.prev_risk_history_map,
            curr_risk_history_map=self.risk_history_map,
            proba_to_risk_level_map=self.proba_to_risk_level_map,
            update_reason="transformer",
            tracing_method=self.tracing_method,
        )
        if self.check_if_latest_risk_level_changed():
            self.tracing_method.modify_behavior(self)
        for i in range(len(risk_history)):
            self.prev_risk_history_map[current_day_idx - i] = risk_history[i]
        return update_messages

    def wear_mask(self):
        """
        Determines whether this human wears a mask given their carefulness and how good at masks they are (mask_efficacy)
        """
        # if you don't wear a mask, then it is not effective
        if not self.WEAR_MASK:
            self.wearing_mask, self.mask_efficacy = False, 0
            return

        # people do not wear masks at home
        self.wearing_mask = True
        if self.location == self.household:
            self.wearing_mask = False

        # if they go to a store, they are more likely to wear a mask
        if self.location.location_type == 'store':
            if self.carefulness > 0.6:
                self.wearing_mask = True
            elif self.rng.rand() < self.carefulness * self.conf.get("BASELINE_P_MASK"):
                self.wearing_mask = True
        elif self.rng.rand() < self.carefulness * self.conf.get("BASELINE_P_MASK"):
            self.wearing_mask = True

        # efficacy - people do not wear it properly
        if self.wearing_mask:
            if self.workplace.location_type == 'hospital':
              self.mask_efficacy = self.conf.get("MASK_EFFICACY_HEALTHWORKER")
            else:
              self.mask_efficacy = self.conf.get("MASK_EFFICACY_NORMIE")
        else:
            self.mask_efficacy = 0

    def recover_health(self):
        """
        [summary]
        """
        if (self.cold_timestamp is not None and
            self.days_since_cold >= len(self.cold_progression)):
            self.cold_timestamp = None
            self.cold_symptoms = []

        if (self.flu_timestamp is not None and
            self.days_since_flu >= len(self.flu_progression)):
            self.flu_timestamp = None
            self.flu_symptoms = []

        if (self.allergy_timestamp is not None and
            self.days_since_allergies >= len(self.allergy_progression)):
            self.allergy_timestamp = None
            self.allergy_symptoms = []

    def catch_other_disease_at_random(self):
        # # assumption: no other infection if already infected with covid
        # if self.infection_timestamp is not None:
        #     return

        # Catch a random cold
        if self.cold_timestamp is None and self.rng.random() < self.conf["P_COLD_TODAY"]:
            self.cold_timestamp  = self.env.timestamp
            # print("caught cold")
            return

        # Catch a random flu (TODO: model seasonality through P_FLU_TODAY)
        if self.flu_timestamp is None and self.rng.random() < self.conf["P_FLU_TODAY"]:
            self.flu_timestamp = self.env.timestamp
            return

        # Have random allergy symptoms
        if self.has_allergies and self.rng.random() < self.conf["P_HAS_ALLERGIES_TODAY"]:
            self.allergy_timestamp = self.env.timestamp
            # print("caught allergy")
            return

    def how_am_I_feeling(self):
        """
        [summary]

        Returns:
            [type]: [description]
        """
        current_symptoms = self.symptoms
        if current_symptoms == []:
            return 1.0

        if getattr(self, "_quarantine", None) and self.follows_recommendations_today:
            return 0.1

        if sum(x in current_symptoms for x in ["severe", "extremely_severe"]) > 0:
            return 0.2

        elif self.test_result == "positive":
            return 0.1

        elif sum(x in current_symptoms for x in ["trouble_breathing"]) > 0:
            return 0.3

        elif sum(x in current_symptoms for x in ["moderate", "fever"]) > 0:
            return 0.5

        elif sum(x in current_symptoms for x in ["cough", "fatigue", "gastro", "aches", "mild"]) > 0:
            return 0.6

        return 1.0

    def expire(self):
        """
        This function (generator) will cause the human to expire, after which self.is_dead==True.
        Yields self.env.timeout(np.inf), which when passed to env.procces will inactivate self
        for the remainder of the simulation.

        Yields:
            generator
        """
        self.recovered_timestamp = datetime.datetime.max
        self.risk = 0  # assume bodies are harmless, no more contacts can occur
        self.all_symptoms, self.covid_symptoms = [], []
        if self.conf.get('COLLECT_LOGS'):
            Event.log_recovery(self, self.env.timestamp, death=True)
        yield self.env.timeout(np.inf)

    def assert_state_changes(self):
        """
        [summary]
        """
        next_state = {0:[1], 1:[2], 2:[0, 3], 3:[3]}
        assert sum(self.state) == 1, f"invalid compartment for {self.name}: {self.state}"
        if self.last_state != self.state:
            # can skip the compartment if hospitalized in exposed
            # can also skip the compartment if incubation days is very small
            if not self.obs_hospitalized:
                if not self.state.index(1) in next_state[self.last_state.index(1)]:
                    warnings.warn(f"invalid compartment transition for {self.name}: {self.last_state} to {self.state}"
                        f"incubation days:{self.incubation_days:3.3f} infectiousness onset days {self.infectiousness_onset_days}"
                        f"recovery days {self.recovery_days: 3.3f}", RuntimeWarning)

            self.last_state = self.state

    def notify(self, intervention=None):
        """
        [summary]

        Args:
            intervention ([type], optional): [description]. Defaults to None.
            collect_training_data (bool, optional): [description]. Defaults to False.
        """
        if (
            intervention is not None
            and not self.notified
        ):
            self.tracing = False
            if isinstance(intervention, Tracing):
                self.tracing = True
                self.tracing_method = intervention
                self.risk = 0  # FIXME: may affect contacts before next timeslot
                # initiate with basic recommendations
                # FIXME: Check isinstance of the RiskBasedRecommendations class
                if intervention.risk_model not in ['manual', 'digital']:
                    intervention.modify_behavior(self)
            else:
                intervention.modify_behavior(self)
            self.notified = True

    def run(self, city):
        """
        [summary]

        Args:
            city (City): [description]

        Yields:
            [type]: [description]
        """
        self.household.humans.add(self)
        while True:
            hour, day = self.env.hour_of_day(), self.env.day_of_week()
            if day==0:
                self.count_exercise=0
                self.count_shop=0

            # recover from cold/flu/allergies if it's time
            self.recover_health()

            # track symptoms
            if self.is_incubated and self.symptom_start_time is None:
                self.symptom_start_time = self.env.timestamp
                # it doesn't count environmental infection or primary case or asymptomatic/presymptomatic infections; refer the definition
                city.tracker.track_generation_times(self.name)

            # recover
            if self.is_infectious and self.days_since_covid >= self.recovery_days:
                city.tracker.track_recovery(self.n_infectious_contacts, self.recovery_days)

                # TO DISCUSS: Should the test result be reset here? We don't know in reality
                # when the person has recovered; currently not reset
                # self.reset_test_result()
                self.infection_timestamp = None
                self.all_symptoms, self.covid_symptoms = [], []

                if self.never_recovers:
                    yield self.env.process(self.expire())
                else:
                    self.recovered_timestamp = self.env.timestamp
                    self.is_immune = not self.conf.get("REINFECTION_POSSIBLE")

                    # "resample" the chance probability of never recovering again (experimental)
                    if not self.is_immune:
                        self.never_recovers = self.rng.random() < self.conf.get("P_NEVER_RECOVERS")[
                            min(math.floor(self.age / 10), 8)]

                    if self.conf.get('COLLECT_LOGS'):
                        Event.log_recovery(self, self.env.timestamp, death=False)

            self.assert_state_changes()

            # Mobility
            # self.how_am_I_feeling = 1.0 (great) --> rest_at_home = False
            if not self.rest_at_home:
                # set it once for the rest of the disease path
                i_feel = self.how_am_I_feeling()
                if self.rng.random() > i_feel:
                    self.rest_at_home = True
                    # print(f"{self} C:{self.has_cold} A:{self.has_allergy_symptoms} staying home because I feel {i_feel} {self.symptoms}")

            # happens when recovered
            elif self.rest_at_home and self.how_am_I_feeling() == 1.0:
                self.rest_at_home = False
                # print(f"{self} C:{self.has_cold} A:{self.has_allergy_symptoms} going out because I recovered {self.symptoms}")


            # Behavioral imperatives
            if self.is_extremely_sick:
                if self.age < 80 or (self.denied_icu is None and self.rng.rand() < 0.5): # oxf study: 80+ 50% no ICU
                    city.tracker.track_hospitalization(self, "icu")
                    if self.age >= 80:
                        self.denied_icu = False
                    yield self.env.process(self.excursion(city, "hospital-icu"))
                else:
                    if self.denied_icu:
                        time_since_denial = (self.env.timestamp.date() - self.last_date["denied_icu"]).days
                        if time_since_denial >= self.denied_icu_days:
                            yield self.env.process(self.expire())
                    else:
                        self.last_date["denied_icu"] = self.env.timestamp.date()
                        self.denied_icu = True
                        self.denied_icu_days = int(scipy.stats.gamma.rvs(1, loc=2.5))


            elif self.is_really_sick:
                city.tracker.track_hospitalization(self)
                yield self.env.process(self.excursion(city, "hospital"))

            # Work is a partial imperitive
            if (not self.profession=="retired" and
                not self.env.is_weekend() and
                hour in self.work_start_hour and
                not self.rest_at_home):
                yield self.env.process(self.excursion(city, "work"))

            # TODO (EM) These optional and erratic behaviours should be more probabalistic,
            # with probs depending on state of lockdown of city
            # Lockdown should also close a fraction of the shops

            elif ( hour in self.shopping_hours and
                   day in self.shopping_days and
                   self.count_shop<=self.max_shop_per_week and
                   not self.rest_at_home):
                yield self.env.process(self.excursion(city, "shopping"))

            elif ( hour in self.exercise_hours and
                    day in self.exercise_days and
                    self.count_exercise<=self.max_exercise_per_week and
                    not self.rest_at_home):
                yield  self.env.process(self.excursion(city, "exercise"))

            elif ( self.env.is_weekend() and
                    self.rng.random() < 0.5 and
                    not self.rest_at_home and
                    not self.count_misc<=self.max_misc_per_week):
                yield  self.env.process(self.excursion(city, "leisure"))

            yield self.env.process(self.at(self.household, city, 60))

    ############################## MOBILITY ##################################
    @property
    def lat(self):
        """
        [summary]

        Returns:
            [type]: [description]
        """
        return self.location.lat if self.location else self.household.lat

    @property
    def lon(self):
        """
        [summary]

        Returns:
            [type]: [description]
        """
        return self.location.lon if self.location else self.household.lon

    @property
    def obs_lat(self):
        """
        [summary]

        Returns:
            [type]: [description]
        """
        if self.conf.get("LOCATION_TECH") == 'bluetooth':
            return round(self.lat + self.rng.normal(0, 2))
        else:
            return round(self.lat + self.rng.normal(0, 10))

    @property
    def obs_lon(self):
        """
        [summary]

        Returns:
            [type]: [description]
        """
        if self.conf.get("LOCATION_TECH") == 'bluetooth':
            return round(self.lon + self.rng.normal(0, 2))
        else:
            return round(self.lon + self.rng.normal(0, 10))

    def excursion(self, city, location_type):
        """
        [summary]

        Args:
            city ([type]): [description]
            type ([type]): [description]

        Raises:
            ValueError: [description]

        Returns:
            [type]: [description]

        Yields:
            [type]: [description]
        """
        if location_type == "shopping":
            grocery_store = self._select_location(location_type="stores", city=city)
            if grocery_store is None:
                # Either grocery stores are not open, or all queues are too long, so return
                return
            t = _draw_random_discreet_gaussian(self.avg_shopping_time, self.scale_shopping_time, self.rng)
            with grocery_store.request() as request:
                yield request
                # If we make it here, it counts as a visit to the shop
                self.count_shop+=1
                yield self.env.process(self.at(grocery_store, city, t))

        elif location_type == "exercise":
            park = self._select_location(location_type="park", city=city)
            if park is None:
                # No parks are open, so return
                return
            self.count_exercise+=1
            t = _draw_random_discreet_gaussian(self.avg_exercise_time, self.scale_exercise_time, self.rng)
            yield self.env.process(self.at(park, city, t))

        elif location_type == "work":
            t = _draw_random_discreet_gaussian(self.avg_working_minutes, self.scale_working_minutes, self.rng)
            if self.workplace.is_open_for_business:
                yield self.env.process(self.at(self.workplace, city, t))
            else:
                # work from home
                yield self.env.process(self.at(self.household, city, t))

        elif location_type == "hospital":
            hospital = self._select_location(location_type=location_type, city=city)
            if hospital is None: # no more hospitals
                # The patient dies
                yield self.env.process(self.expire())

            self.obs_hospitalized = True
            if self.infection_timestamp is not None:
                t = self.recovery_days - (self.env.timestamp - self.infection_timestamp).total_seconds() / 86400 # DAYS
                t = max(t * 24 * 60,0)
            else:
                t = len(self.symptoms)/10 * 60 # FIXME: better model
            yield self.env.process(self.at(hospital, city, t))

        elif location_type == "hospital-icu":
            icu = self._select_location(location_type=location_type, city=city)
            if icu is None:
                # The patient dies
                yield self.env.process(self.expire())

            if len(self.preexisting_conditions) < 2:
                extra_time = self.rng.choice([1, 2, 3], p=[0.5, 0.3, 0.2])
            else:
                extra_time = self.rng.choice([1, 2, 3], p=[0.2, 0.3, 0.5]) # DAYS
            t = self.viral_load_plateau_end - self.viral_load_plateau_start + extra_time

            yield self.env.process(self.at(icu, city, t * 24 * 60))

        elif location_type == "leisure":
            S = 0
            p_exp = 1.0
            leisure_count = 0
            while True:
                if self.rng.random() > p_exp:  # return home
                    yield self.env.process(self.at(self.household, city, 60))
                    break

                loc = self._select_location(location_type='miscs', city=city)
                if loc is None:
                    # No leisure spots are open, or without long queues, so return
                    return
                S += 1
                p_exp = self.rho * S ** (-self.gamma * self.adjust_gamma)
                with loc.request() as request:
                    yield request
                    leisure_count=1 # If we make it here, it counts as a leisure visit
                    t = _draw_random_discreet_gaussian(self.avg_misc_time, self.scale_misc_time, self.rng)
                    yield self.env.process(self.at(loc, city, t))
            self.count_misc+=leisure_count
        else:
            raise ValueError(f'Unknown excursion type:{location_type}')

    def at(self, location, city, duration):
        """
        Enter/Exit human to/from a `location` for some `duration`.
        Once human is at a location, encounters are sampled.
        During the stay, human is likely to be infected either by a contagion or
        through environmental transmission.
        Cold/Flu/Allergy onset also takes place in this function.

        Args:
            location (Location): next location to enter
            city (City): city in which human resides
            duration (float): time duration for which human stays at this location

        Yields:
            [type]: [description]
        """
        city.tracker.track_trip(from_location=self.location.location_type, to_location=location.location_type, age=self.age, hour=self.env.hour_of_day())

        # add the human to the location
        self.location = location
        location.add_human(self)
        self.wear_mask()

        self.location_start_time = self.env.now
        self.location_leaving_time = self.location_start_time + duration*SECONDS_PER_MINUTE
        area = self.location.area
        initial_viral_load = 0

        self.check_covid_testing_needs(at_hospital=isinstance(location, (Hospital, ICU)))

        # accumulate time at household
        if location == self.household:
            if self.last_location != self.household:
                self.last_duration = duration
                self.last_location = location
            else:
                self.last_duration += duration
        else:
            if self.last_location == self.household:
                city.tracker.track_social_mixing(location=self.household, duration=self.last_duration)

            self.last_location = location
            city.tracker.track_social_mixing(location=location, duration=self.last_duration)

        # Report all the encounters (epi transmission)
        for h in location.humans:
            if h == self:
                continue

            # age mixing #FIXME: find a better way
            # at places other than the household, you mix with everyone
            if location != self.household and not self.rng.random() < (0.1 * abs(self.age - h.age) + 1) ** -1:
                continue

            # first term is packing metric for the location in cm
            packing_term = 100 * np.sqrt(area/len(self.location.humans)) # cms
            encounter_term = self.rng.uniform(self.conf.get("MIN_DIST_ENCOUNTER"), self.conf.get("MAX_DIST_ENCOUNTER"))
            social_distancing_term = np.mean([self.maintain_extra_distance, h.maintain_extra_distance]) * self.rng.rand()
            # if you're in a space, you cannot be more than packing term apart
            distance = np.clip(encounter_term + social_distancing_term, a_min=0, a_max=packing_term)

            if distance == packing_term:
                city.tracker.track_encounter_distance(
                    "A\t1", packing_term, encounter_term,
                    social_distancing_term, distance, location)
            else:
                city.tracker.track_encounter_distance(
                    "A\t0", packing_term, encounter_term,
                    social_distancing_term, distance, location)


            t_overlap = (min(self.location_leaving_time, h.location_leaving_time) -
                         max(self.location_start_time,   h.location_start_time)) / SECONDS_PER_MINUTE
            t_near = self.rng.random() * t_overlap * max(self.time_encounter_reduction_factor, h.time_encounter_reduction_factor)

            # phone_bluetooth_noise is a value selected between 0 and 2 meters to approximate the noise in the manufacturers bluetooth chip
            # distance is the "average" distance of the encounter
            # self.rng.random() - 0.5 gives a uniform random variable centered at 0
            # we scale by the distance s.t. if the true distance of the encounter is 2m you could think it is 0m or 4m,
            # whereas an encounter of 1m has a possible distance of 0.5 and 1.5m
            # a longer discussion is contained in docs/bluetooth.md
            approximated_bluetooth_distance = distance + distance * (self.rng.rand() - 0.5) * np.mean([self.phone_bluetooth_noise, h.phone_bluetooth_noise])
            assert approximated_bluetooth_distance <= 2*distance

            h1_msg, h2_msg = None, None

            # The maximum distance of a message which we would consider to be "high risk" and therefore meriting an
            # encounter message is under 2 meters for at least 5 minutes.
            if approximated_bluetooth_distance < self.conf.get("MAX_MESSAGE_PASSING_DISTANCE") and \
                    t_near > self.conf.get('MIN_MESSAGE_PASSING_DURATION') and \
                    self.tracing and \
                    self.has_app and \
                    h.has_app:
                remaining_time_in_contact = t_near
                encounter_time_granularity = self.conf.get("ENCOUNTER_TIME_GRANULARITY_MINS", 15)
                while remaining_time_in_contact > encounter_time_granularity:
                    # note: every loop we will overwrite the messages but it doesn't matter since
                    # they're recorded in the contact books and we only need one for exposure flagging
                    h1_msg, h2_msg = exchange_encounter_messages(
                        h1=self,
                        h2=h,
                        # TODO: could adjust real timestamps in encounter messages based on remaining time?
                        env_timestamp=self.env.timestamp,
                        initial_timestamp=self.env.initial_timestamp,
                        # note: the granularity here does not really matter, it's only used to keep map sizes small
                        # in the clustering algorithm --- in reality, only the encounter day matters
                        minutes_granularity=encounter_time_granularity,
                    )
                    remaining_time_in_contact -= encounter_time_granularity

            city.tracker.track_social_mixing(human1=self, human2=h, duration=t_near, timestamp = self.env.timestamp)
            contact_condition = (
                distance <= self.conf.get("INFECTION_RADIUS")
                and t_near > self.conf.get("INFECTION_DURATION")
            )

            # Conditions met for possible infection #https://www.cdc.gov/coronavirus/2019-ncov/hcp/guidance-risk-assesment-hcp.html
            if contact_condition:
                city.tracker.track_encounter_distance("B\t0", packing_term, encounter_term, social_distancing_term, distance, location=None)

                proximity_factor = 1
                if self.conf.get("INFECTION_DISTANCE_FACTOR") or self.conf.get("INFECTION_DURATION_FACTOR"):
                    # currently unused
                    proximity_factor = (
                        self.conf.get("INFECTION_DISTANCE_FACTOR") * (1 - distance / self.conf.get("INFECTION_RADIUS"))
                        + self.conf.get("INFECTION_DURATION_FACTOR") * min((t_near - self.conf.get("INFECTION_DURATION")) / self.conf.get("INFECTION_DURATION"), 1)
                    )

                # used for matching "mobility" between methods
                scale_factor_passed = self.rng.random() < self.conf.get("GLOBAL_MOBILITY_SCALING_FACTOR")
                cur_day = (self.env.timestamp - self.env.initial_timestamp).days
                if cur_day > self.conf.get("INTERVENTION_DAY"):
                    self.num_contacts += 1
                    self.effective_contacts += self.conf.get("GLOBAL_MOBILITY_SCALING_FACTOR")

                infector, infectee = None, None
                if (self.is_infectious ^ h.is_infectious) and scale_factor_passed:
                    # TODO: whats the distribution of distances that get here (each distance type)?
                    if self.is_infectious:
                        infector, infectee = self, h
                        infectee_msg = h2_msg
                    else:
                        assert h.is_infectious
                        infector, infectee = h, self
                        infectee_msg = h1_msg

                    p_infection = get_p_infection(infector,
                                                  infector.infectiousness_delta(t_near),
                                                  infectee,
                                                  location.social_contact_factor,
                                                  self.conf['CONTAGION_KNOB'],
                                                  self.conf['MASK_EFFICACY_FACTOR'],
                                                  self.conf['HYGIENE_EFFICACY_FACTOR'],
                                                  self,
                                                  h)
                    x_human = infector.rng.random() < p_infection
                    if x_human and infectee.is_susceptible:
                        infectee.infection_timestamp = self.env.timestamp
                        infectee.initial_viral_load = infector.rng.random()
                        infectee.compute_covid_properties()

                        infector.n_infectious_contacts += 1

                        if self.conf.get('COLLECT_LOGS'):
                            Event.log_exposed(infectee, infector, self.env.timestamp)

                        if infectee_msg is not None:  # could be None if we are not currently tracing
                            infectee_msg._exposition_event = True
                        city.tracker.track_infection('human', from_human=infector, to_human=infectee, location=location, timestamp=self.env.timestamp)
                        city.tracker.track_covid_properties(infectee)
                    else:
                        infector, infectee = None, None

                # cold transmission
                if self.has_cold ^ h.has_cold:
                    cold_infector, cold_infectee = h, self
                    if self.cold_timestamp is not None:
                        cold_infector, cold_infectee = self, h

                    # assumed no overloading of covid
                    if cold_infectee.infection_timestamp is None:
                        if self.rng.random() < self.conf.get("COLD_CONTAGIOUSNESS"):
                            cold_infectee.cold_timestamp = self.env.timestamp
                            # print("cold transmission occured")

                # flu tansmission
                if self.has_flu ^ h.has_flu:
                    flu_infector, flu_infectee = h, self
                    if self.flu_timestamp is not None:
                        flu_infector, flu_infectee = self, h

                    # assumed no overloading of covid
                    if flu_infectee.infection_timestamp is not None:
                        if self.rng.random() < self.conf.get("FLU_CONTAGIOUSNESS"):
                            flu_infectee.flu_timestamp = self.env.timestamp

                city.tracker.track_encounter_events(human1=self, human2=h, location=location, distance=distance, duration=t_near)

                if self.conf.get('COLLECT_LOGS'):
                    Event.log_encounter(
                        self,
                        h,
                        location=location,
                        duration=t_near,
                        distance=distance,
                        infectee=None if not infectee else infectee.name,
                        time=self.env.timestamp
                    )

        yield self.env.timeout(duration * SECONDS_PER_MINUTE)

        # environmental transmission
        p_infection = self.conf.get("ENVIRONMENTAL_INFECTION_KNOB") * location.contamination_probability * (1 - self.mask_efficacy) # &prob_infection
        # initial_viral_load += p_infection
        x_environment = location.contamination_probability > 0 and self.rng.random() < p_infection
        if x_environment and self.is_susceptible:
            self.infection_timestamp = self.env.timestamp
            self.initial_viral_load = self.rng.random()
            self.compute_covid_properties()

            if self.conf.get('COLLECT_LOGS'):
                Event.log_exposed(self, location, self.env.timestamp)

            city.tracker.track_infection('env', from_human=None, to_human=self, location=location, timestamp=self.env.timestamp)
            city.tracker.track_covid_properties(self)

        location.remove_human(self)

    def _select_location(self, location_type, city):
        """
        Preferential exploration treatment to visit places
        rho, gamma are treated in the paper for normal trips
        Here gamma is multiplied by a factor to supress exploration for parks, stores.

        Args:
            location_type ([type]): [description]
            city ([type]): [description]

        Raises:
            ValueError: [description]

        Returns:
            [type]: [description]
        """
        if location_type == "park":
            S = self.visits.n_parks
            self.adjust_gamma = 1.0
            pool_pref = self.parks_preferences
            locs = filter_open(city.parks)
            visited_locs = self.visits.parks

        elif location_type == "stores":
            S = self.visits.n_stores
            self.adjust_gamma = 1.0
            pool_pref = self.stores_preferences
            # Only consider locations open for business and not too long queues
            locs = filter_queue_max(filter_open(city.stores), self.conf.get("MAX_STORE_QUEUE_LENGTH"))
            visited_locs = self.visits.stores

        elif location_type == "hospital":
            hospital = None
            for hospital in sorted(filter_open(city.hospitals), key=lambda x:compute_distance(self.location, x)):
                if len(hospital.humans) < hospital.capacity:
                    return hospital
            return None

        elif location_type == "hospital-icu":
            icu = None
            for hospital in sorted(filter_open(city.hospitals), key=lambda x:compute_distance(self.location, x)):
                if len(hospital.icu.humans) < hospital.icu.capacity:
                    return hospital.icu
            return None

        elif location_type == "miscs":
            S = self.visits.n_miscs
            self.adjust_gamma = 1.0
            pool_pref = [(compute_distance(self.location, m) + 1e-1) ** -1 for m in city.miscs if
                         m != self.location]
            pool_locs = [m for m in city.miscs if m != self.location]
            # Only consider locations open for business and not too long queues
            locs = filter_queue_max(filter_open(city.miscs))
            visited_locs = self.visits.miscs

        else:
            raise ValueError(f'Unknown location_type:{location_type}')

        if S == 0:
            p_exp = 1.0
        else:
            p_exp = self.rho * S ** (-self.gamma * self.adjust_gamma)

        if self.rng.random() < p_exp and S != len(locs):
            # explore
            cands = [i for i in locs if i not in visited_locs]
            cands = [(loc, pool_pref[i]) for i, loc in enumerate(cands)]
        else:
            # exploit, but can only return to locs that are open
            cands = [
                (i, count)
                for i, count in visited_locs.items()
                if i.is_open_for_business
                and len(i.queue)<=self.conf.get("MAX_STORE_QUEUE_LENGTH")
            ]

        if cands:
            cands, scores = zip(*cands)
            loc = self.rng.choice(cands, p=_normalize_scores(scores))
            visited_locs[loc] += 1
            return loc
        else:
            return None

    def symptoms_at_time(self, now, symptoms):
        """
        [summary]

        Args:
            now ([type]): [description]
            symptoms ([type]): [description]

        Returns:
            [type]: [description]
        """
        warnings.warn("Deprecated", DeprecationWarning)
        if not symptoms:
            return []
        if not self.symptom_start_time:
            return []
        sickness_day = (now - self.symptom_start_time).days
        if not sickness_day:
            return []
        if sickness_day > 14:
            rolling_all_symptoms_till_day = symptoms[sickness_day-14: sickness_day]
        else:
            rolling_all_symptoms_till_day = symptoms[:sickness_day]
        return rolling_all_symptoms_till_day

    def exposure_array(self, date):
        """
        [summary]

        Args:
            date ([type]): [description]

        Returns:
            [type]: [description]
        """
        warnings.warn("Deprecated in favor of frozen.helper.exposure_array()", DeprecationWarning)
        # dont change the logic in here, it needs to remain FROZEN
        exposed = False
        exposure_day = None
        if self.infection_timestamp:
            exposure_day = (date - self.infection_timestamp).days
            if exposure_day >= 0 and exposure_day < 14:
                exposed = True
            else:
                exposure_day = None
        return exposed, exposure_day

    def recovered_array(self, date):
        """
        [summary]

        Args:
            date ([type]): [description]

        Returns:
            [type]: [description]
        """
        warnings.warn("Deprecated in favor of frozen.helper.recovered_array()", DeprecationWarning)
        # dont change the logic in here, it needs to remain FROZEN
        is_recovered = False
        recovery_day = (date - self.recovered_timestamp).days
        if recovery_day >= 0 and recovery_day < 14:
            is_recovered = True
        else:
            recovery_day = None
        return is_recovered, recovery_day

    @property
    def infectiousnesses(self):
        """Returns a list of this human's infectiousnesses over `TRACING_N_DAYS_HISTORY` days."""
        expected_history_len = self.conf.get("TRACING_N_DAYS_HISTORY")
        if not self.infectiousness_history_map:
            return [0] * expected_history_len
        latest_day = max(list(self.infectiousness_history_map.keys()))
        oldest_day = latest_day - expected_history_len + 1
        result = [self.infectiousness_history_map[oldest_day]
                  if oldest_day in self.infectiousness_history_map else 0.0]
        for day_idx in range(oldest_day + 1, latest_day + 1):
            if day_idx in self.infectiousness_history_map:
                result.append(self.infectiousness_history_map[day_idx])
            else:
                result.append(result[-1])
        assert len(result) == expected_history_len
        return result[::-1]  # index 0 = latest day

    ############################## RISK PREDICTION #################################

    @property
    def risk(self):
        """
        [summary]

        Returns:
            [type]: [description]
        """
        if not self.risk_history_map:
            return self.conf.get("BASELINE_RISK_VALUE")

        cur_day = (self.env.timestamp - self.env.initial_timestamp).days
        if self.is_removed:
            self.risk_history_map[cur_day] = 0.0
        elif self.test_result == "positive":
            self.risk_history_map[cur_day] = 1.0
        elif self.test_result == "negative":
            # TODO:  Risk because of negaitve results should not go down to 0.20. It should be max(o.2, current_risk). It should also depend on the test_type
            self.risk_history_map[cur_day] = 0.2

        if cur_day in self.risk_history_map:
            return self.risk_history_map[cur_day]
        else:
            last_day = max(self.risk_history_map.keys())
            return self.risk_history_map[last_day]

    @property
    def risk_level(self):
        """
        [summary]

        Returns:
            [type]: [description]
        """
        return min(self.proba_to_risk_level_map(self.risk), 15)

    @risk.setter
    def risk(self, val):
        """
        [summary]

        Args:
            val ([type]): [description]
        """
        cur_day = (self.env.timestamp - self.env.initial_timestamp).days
        self.risk_history_map[cur_day] = val

    @property
    def rec_level(self):
        if isinstance(self.tracing_method, Tracing):
            # FIXME: maybe merge Quarantine in RiskBasedRecommendations with 2 levels
            if self.tracing_method.risk_model in ["manual", "digital"]:
                if self.risk == 1.0:
                    return 3
                else:
                    return 0

            return self.tracing_method.intervention.get_recommendations_level(
                self.risk_level,
                self.conf.get("REC_LEVEL_THRESHOLDS"),
                self.conf.get("MAX_RISK_LEVEL")
            )
        return -1<|MERGE_RESOLUTION|>--- conflicted
+++ resolved
@@ -376,8 +376,10 @@
         self.location_start_time = self.env.ts_initial
         self.denied_icu = None
         self.denied_icu_days = None
-
-<<<<<<< HEAD
+        
+        # The average noise in bluetooth signal strength to distance translation is sampled from a uniform distribution between 0 and 1
+        self.phone_bluetooth_noise = self.rng.rand()
+
     @property
     def follows_recommendations_today(self):
         last_date = self.last_date["follow_recommendations"]
@@ -387,11 +389,6 @@
             self.last_date["follow_recommendations"] = self.env.timestamp.date()
             self._follows_recommendations_today = self.rng.rand() < proba
         return self._follows_recommendations_today
-
-=======
-        # The average noise in bluetooth signal strength to distance translation is sampled from a uniform distribution between 0 and 1
-        self.phone_bluetooth_noise = self.rng.rand()
->>>>>>> 40637925
 
     def assign_household(self, location):
         """
