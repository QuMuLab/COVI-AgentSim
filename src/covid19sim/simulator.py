--- conflicted
+++ resolved
@@ -566,22 +566,11 @@
         elif sum(x in current_symptoms for x in ["trouble_breathing"]) > 0:
             return 0.3 * (1 + self.carefulness)
 
-<<<<<<< HEAD
-        # elif sum(x in current_symptoms for x in ["moderate", "mild", "fever"]) > 0:
-        #     return 0.2
-        #
-        # elif sum(x in current_symptoms for x in ["cough", "fatigue", "gastro", "aches"]) > 0:
-        #     return 0.2
-        #
-        # elif sum(x in current_symptoms for x in ["runny_nose", "loss_of_taste"]) > 0:
-        #     return 0.3
-=======
         elif sum(x in current_symptoms for x in ["moderate", "mild", "fever"]) > 0:
             return 0.5
 
         elif sum(x in current_symptoms for x in ["cough", "fatigue", "gastro", "aches"]) > 0:
             return 0.5
->>>>>>> 084a169b
 
         return 1.0
 
