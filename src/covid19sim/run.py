--- conflicted
+++ resolved
@@ -2,14 +2,11 @@
 Main file to run the simulations
 """
 import datetime
-<<<<<<< HEAD
+import logging
 import os
 import shutil
 import time
 from pathlib import Path
-=======
-import logging
->>>>>>> ba556ce8
 
 import hydra
 import numpy as np
