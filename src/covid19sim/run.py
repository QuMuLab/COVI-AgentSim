"""
[summary]
"""
import click
import os

from covid19sim.frozen.helper import SYMPTOMS_META
from covid19sim.simulator import Human
from covid19sim.base import *
from covid19sim.monitors import EventMonitor, TimeMonitor, SEIRMonitor
from covid19sim.configs.exp_config import ExpConfig
from covid19sim.configs.constants import *

@click.group()
def simu():
    """
    [summary]
    """
    pass


@simu.command()
@click.option('--n_people', help='population of the city', type=int, default=100)
@click.option('--init_percent_sick', help='initial percentage of sick people', type=float, default=0.01)
@click.option('--simulation_days', help='number of days to run the simulation for', type=int, default=30)
@click.option('--out_chunk_size', help='minimum number of events per dump in outfile', type=int, default=1, required=False)
@click.option('--outdir', help='the directory to write data to', type=str, default="output", required=False)
@click.option('--seed', help='seed for the process', type=int, default=0)
@click.option('--n_jobs', help='number of parallel procs to query the risk servers with', type=int, default=1)
@click.option('--port', help='which port should we look for inference servers on', type=int, default=6688)
@click.option('--config', help='where is the configuration file for this experiment', type=str, default="configs/naive_config.yml")
def sim(n_people=None,
        init_percent_sick=0.01,
        start_time=datetime.datetime(2020, 2, 28, 0, 0),
        simulation_days=30,
        outdir=None, out_chunk_size=None,
        seed=0, n_jobs=1, port=6688, config="configs/naive_config.yml"):
    """
    [summary]

    Args:
        n_people ([type], optional): [description]. Defaults to None.
        init_percent_sick (int, optional): [description]. Defaults to 0.
        start_time ([type], optional): [description]. Defaults to datetime.datetime(2020, 2, 28, 0, 0).
        simulation_days (int, optional): [description]. Defaults to 30.
        outdir ([type], optional): [description]. Defaults to None.
        out_chunk_size ([type], optional): [description]. Defaults to None.
        seed (int, optional): [description]. Defaults to 0.
        n_jobs (int, optional): [description]. Defaults to 1.
        port (int, optional): [description]. Defaults to 6688.
        config (str, optional): [description]. Defaults to "configs/naive_config.yml".
    """

    # Load the experimental configuration
    ExpConfig.load_config(config)

    if outdir is None:
        outdir = "output"

    os.makedirs(f"{outdir}", exist_ok=True)
    outdir = f"{outdir}/sim_v2_people-{n_people}_days-{simulation_days}_init-{init_percent_sick}_seed-{seed}_{datetime.datetime.now().strftime('%Y%m%d-%H%M%S')}"
    os.makedirs(outdir)
    outfile = os.path.join(outdir, "data")

    monitors, tracker = run_simu(
        n_people=n_people,
        init_percent_sick=init_percent_sick,
        start_time=start_time,
        simulation_days=simulation_days,
        outfile=outfile, out_chunk_size=out_chunk_size,
        print_progress=True,
        seed=seed, n_jobs=n_jobs, port=port
    )
    monitors[0].dump()
    monitors[0].join_iothread()

    # write metrics
    logfile = os.path.join(f"{outdir}/logs.txt")
    tracker.write_metrics(logfile)


@simu.command()
@click.option('--n_people', help='population of the city', type=int, default=1000)
@click.option('--init_percent_sick', help='initial percentage of sick people', type=float, default=0.01)
@click.option('--simulation_days', help='number of days to run the simulation for', type=int, default=50)
@click.option('--seed', help='seed for the process', type=int, default=0)
@click.option('--outdir', help='the directory to write data to', type=str, default="tune", required=False)
@click.option('--config', help='where is the configuration file for this experiment', type=str, default="configs/no_intervention.yml")
@click.option('--n_jobs', help='number of parallel procs to query the risk servers with', type=int, default=1)
@click.option('--name', help='name of the file to append metrics file', type=str, default="")
def tune(n_people, init_percent_sick, simulation_days, seed, outdir, config, n_jobs, name):
    """
    [summary]

    Args:
        n_people ([type]): [description]
        simulation_days ([type]): [description]
        seed ([type]): [description]
        config ([type]): [description]
    """

    # Load the experimental configuration
    ExpConfig.load_config(config)

    # extra packages required  - plotly-orca psutil networkx glob seaborn
    import pandas as pd
    # import cufflinks as cf
    import matplotlib.pyplot as plt
    import warnings
    warnings.filterwarnings("ignore")
    # cf.go_offline()
    monitors, tracker = run_simu(n_people=n_people,
                            init_percent_sick=init_percent_sick,
                            start_time=datetime.datetime(2020, 2, 28, 0, 0),
                            simulation_days=simulation_days,
                            outfile=None,
                            print_progress=True, n_jobs=n_jobs, seed=seed, other_monitors=[],
                            )

    # stats = monitors[1].data
    # x = pd.DataFrame.from_dict(stats).set_index('time')
    # fig = x[['susceptible', 'exposed', 'infectious', 'removed']].iplot(asFigure=True, title="SEIR")
    # fig.write_image("plots/tune/seir.png")
    timenow = datetime.datetime.now().strftime('%Y%m%d-%H%M%S')
    data = dict()
    data['intervention_day'] = ExpConfig.get('INTERVENTION_DAY')
    data['intervention'] = ExpConfig.get('INTERVENTION')
    data['risk_model'] = ExpConfig.get('RISK_MODEL')

    data['expected_mobility'] = tracker.expected_mobility
    data['serial_interval'] = tracker.get_generation_time()
    data['mobility'] = tracker.mobility
    data['n_init_infected'] = tracker.n_infected_init
    data['contacts'] = dict(tracker.contacts)
    data['cases_per_day'] = tracker.cases_per_day
    data['ei_per_day'] = tracker.ei_per_day
    data['r_0'] = tracker.r_0
    data['R'] = tracker.r
    data['n_humans'] = tracker.n_humans
    data['s'] = tracker.s_per_day
    data['e'] = tracker.e_per_day
    data['i'] = tracker.i_per_day
    data['r'] = tracker.r_per_day
    data['avg_infectiousness_per_day'] = tracker.avg_infectiousness_per_day
    data['risk_precision_global'] = tracker.compute_risk_precision(False)
    data['risk_precision'] = tracker.risk_precision_daily
    data['human_monitor'] = tracker.human_monitor
    data['infection_monitor'] = tracker.infection_monitor
    data['infector_infectee_update_messages'] = tracker.infector_infectee_update_messages
    data['risk_attributes'] = tracker.risk_attributes
    data['feelings'] = tracker.feelings
    data['rec_feelings'] = tracker.rec_feelings
    data['outside_daily_contacts'] = tracker.outside_daily_contacts
    # data['dist_encounters'] = dict(tracker.dist_encounters)
    # data['time_encounters'] = dict(tracker.time_encounters)
    # data['day_encounters'] = dict(tracker.day_encounters)
    # data['hour_encounters'] = dict(tracker.hour_encounters)
    # data['daily_age_group_encounters'] = dict(tracker.daily_age_group_encounters)
    # data['age_distribution'] = tracker.age_distribution
    # data['sex_distribution'] = tracker.sex_distribution
    # data['house_size'] = tracker.house_size
    # data['house_age'] = tracker.house_age
    # data['symptoms'] = dict(tracker.symptoms)
    # data['transition_probability'] = dict(tracker.transition_probability)
    #
    if name:
        import dill
        filename = f"tracker_data_n_{n_people}_seed_{seed}_{timenow}_{name}.pkl"
        with open(f"{outdir}/{filename}", 'wb') as f:
            dill.dump(data, f)
    #
    # logfile = os.path.join(f"logs3/log_n_{n_people}_seed_{seed}_{timenow}_{name}.txt")
    # tracker.write_metrics(logfile)
    # tracker.write_metrics(None)

    # fig = x['R'].iplot(asFigure=True, title="R0")
    # fig.write_image("plots/tune/R.png")
    #
    # x = pd.DataFrame.from_dict(stats).set_index('time')
    # x = pd.DataFrame.from_dict(tracker.contacts['all'])
    # x = x[sorted(x.columns)]
    # x = x + x.transpose()
    # x /= x.sum(1)
    #
    # x = pd.DataFrame.from_dict(tracker.contacts['human_infection'])
    # x = x[sorted(x.columns)]
    # fig = x.iplot(kind='heatmap', asFigure=True)
    # fig.write_image("plots/tune/human_infection_contacts.png")
    #
    # tracker.plot_metrics(dirname="plots/tune")

def run_simu(n_people=None,
             init_percent_sick=0.01,
             start_time=datetime.datetime(2020, 2, 28, 0, 0),
             simulation_days=10,
             outfile=None, out_chunk_size=None,
             print_progress=False, seed=0, port=6688, n_jobs=1, other_monitors=[],
             return_city=False):
    """
    [summary]

    Args:
        n_people ([type], optional): [description]. Defaults to None.
        init_percent_sick (float, optional): [description]. Defaults to 0.0.
        start_time ([type], optional): [description]. Defaults to datetime.datetime(2020, 2, 28, 0, 0).
        simulation_days (int, optional): [description]. Defaults to 10.
        outfile (str, optional): [description]. Defaults to None.
        out_chunk_size ([type], optional): [description]. Defaults to None.
        print_progress (bool, optional): [description]. Defaults to False.
        seed (int, optional): [description]. Defaults to 0.
        port (int, optional): [description]. Defaults to 6688.
        n_jobs (int, optional): [description]. Defaults to 1.
        other_monitors (list, optional): [description]. Defaults to [].
        return_city (bool, optional): Returns an additional city object if set to True.

    Returns:
        [type]: [description]
    """
    rng = np.random.RandomState(seed)
    env = Env(start_time)
    city_x_range = (0,1000)
    city_y_range = (0,1000)
    city = City(env, n_people, init_percent_sick, rng,
                city_x_range, city_y_range, Human)

    # Add monitors
    monitors = [
        EventMonitor(f=SECONDS_PER_HOUR*30, dest=outfile, chunk_size=out_chunk_size),
        SEIRMonitor (f=SECONDS_PER_DAY),
    ]
    if print_progress:
        monitors.append(TimeMonitor(SECONDS_PER_DAY))
    if other_monitors:
        monitors += other_monitors

    # Kickstart EventMonitor
    monitors[0].dump()
    monitors[0].join_iothread()

    # Initiate city process, which runs every hour
    all_possible_symptoms = [""] * len(SYMPTOMS_META)
    for k, v in SYMPTOMS_META.items():
        all_possible_symptoms[v] = k
    env.process(city.run(SECONDS_PER_HOUR, outfile, all_possible_symptoms, port, n_jobs))

    # Initiate human processes
    for human in city.humans:
        env.process(human.run(city=city))

    # Initiate monitor processes
    for m in monitors:
        env.process(m.run(env, city=city))

    # Run simulation until termination
    env.run(until=env.ts_initial+simulation_days*SECONDS_PER_DAY)

<<<<<<< HEAD
    if not return_city:
        return monitors, city.tracker
    else:
        return monitors, city.tracker, city
=======
    # Return
    return monitors, city.tracker
>>>>>>> c5bd15fc


if __name__ == "__main__":
    simu()<|MERGE_RESOLUTION|>--- conflicted
+++ resolved
@@ -254,15 +254,10 @@
     # Run simulation until termination
     env.run(until=env.ts_initial+simulation_days*SECONDS_PER_DAY)
 
-<<<<<<< HEAD
     if not return_city:
         return monitors, city.tracker
     else:
         return monitors, city.tracker, city
-=======
-    # Return
-    return monitors, city.tracker
->>>>>>> c5bd15fc
 
 
 if __name__ == "__main__":
