--- conflicted
+++ resolved
@@ -243,19 +243,31 @@
 INCUBATION_DAYS_GAMMA_SHAPE: 5.807
 INCUBATION_DAYS_GAMMA_SCALE: 0.948
 
+# &infectiousness-onset [He 2020 https://www.nature.com/articles/s41591-020-0869-5#ref-CR1] infectiousness peaked at 0.7 days (95% CI, −0.2–2.0 days) before symptom onset (Fig. 1c).
+INFECTIOUSNESS_PEAK_AVG: 0.7 # DAYS
+INFECTIOUSNESS_PEAK_STD: 0.5
+INFECTIOUSNESS_PEAK_CLIP_LOW: -0.5
+INFECTIOUSNESS_PEAK_CLIP_HIGH: 2.2
+
 # &infectiousness-onset [He 2020 https://www.nature.com/articles/s41591-020-0869-5#ref-CR1] infectiousness started from 2.3 days (95% CI, 0.8–3.0 days) before symptom onset and peaked at 0.7 days (95% CI, −0.2–2.0 days) before symptom onset (Fig. 1c).
-INFECTIOUSNESS_ONSET_DAYS_WRT_INCUBATION_AVG: 2.3
-
-# &infectiousness-onset [He 2020 https://www.nature.com/articles/s41591-020-0869-5#ref-CR1] infectiousness peaked at 0.7 days (95% CI, −0.2–2.0 days) before symptom onset (Fig. 1c).
-INFECTIOUSNESS_PEAK_WRT_INCUBATION_AVG: 0.7 # DAYS
+INFECTIOUSNESS_ONSET_DAYS_WRT_SYMPTOM_ONSET_AVG: 2.3
+INFECTIOUSNESS_ONSET_DAYS_WRT_SYMPTOM_ONSET_STD: 0.5
+INFECTIOUSNESS_ONSET_DAYS_WRT_SYMPTOM_ONSET_CLIP_LOW: 0.5
+INFECTIOUSNESS_ONSET_DAYS_WRT_SYMPTOM_ONSET_CLIP_HIGH: 3.3
 
 # Avg plateau duration
 # infered from https://www.medrxiv.org/content/10.1101/2020.04.10.20061325v2.full.pdf (Figure 1 & 4).
 # 8 is infered from Figure 4 by eye-balling.
-PLATEAU_DURATION_MEAN: 8
-
-# recovery is with respect to incubation days
+PLATEAU_DURATION_MEAN: 4.5
+PLATEAU_DURATION_STD: 1
+PLATEAU_DURATION_CLIP_LOW: 3.0
+PLATEAU_DURATION_CLIP_HIGH: 9.0
+
+# recovery is with respect to incubation days. (no-source) 14 is loosely defined.
 RECOVERY_DAYS_AVG: 14
+RECOVERY_STD: 1
+RECOVERY_CLIP_LOW: 2.5
+RECOVERY_CLIP_HIGH: 10
 
 # VIRAL LOAD PEAK
 MIN_VIRAL_LOAD_PEAK_HEIGHT: 0.1
@@ -402,16 +414,11 @@
 
 # DISTANCE_ENCOUNTER PARAMETERS cms
 MIN_DIST_ENCOUNTER: 20
-MAX_DIST_ENCOUNTER: 300 # cms
+MAX_DIST_ENCOUNTER: 750 # cms
 
 # KNOBS
-<<<<<<< HEAD
-CONTAGION_KNOB: 3.5
+CONTAGION_KNOB: 6
 ENVIRONMENTAL_INFECTION_KNOB: 0.0001
-=======
-CONTAGION_KNOB: 0
-ENVIRONMENTAL_INFECTION_KNOB: 0.0005
->>>>>>> a1405743
 
 ## INTERVENTIONS
 # WASH HANDS
