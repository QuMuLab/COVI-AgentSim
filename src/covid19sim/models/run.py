--- conflicted
+++ resolved
@@ -82,14 +82,9 @@
             "human": human_state,
             "log_path": log_path,
             "time_slot": time_slot,
-<<<<<<< HEAD
             "risk_model": conf.get('RISK_MODEL'),
-            "oracle": conf.get("USE_ORACLE")
-=======
-            "risk_model": ExpConfig.get('RISK_MODEL'),
-            "oracle": ExpConfig.get("USE_ORACLE"),
-            "CLUSTER_ALGO_TYPE": ExpConfig.get("CLUSTER_ALGO_TYPE")
->>>>>>> d6177b8f
+            "oracle": conf.get("USE_ORACLE"),
+            "CLUSTER_ALGO_TYPE": conf.get("CLUSTER_ALGO_TYPE")
         })
         human.contact_book.update_messages = []
         human.contact_book.messages = []
