--- conflicted
+++ resolved
@@ -27,9 +27,12 @@
 
     def get_recommendations(self, human: "Human"):
         recommendations = self._get_recommendations_impl(human)
-        if (not recommendations or
-            not isinstance(recommendations[-1], Quarantine)) and \
-                any(1 for h in human.household.humans if h.test_result == "positive"):
+        if not any([isinstance(rec, Quarantine) for rec in recommendations]) and \
+                any([h.test_result == "positive" for h in human.household.humans]):
+            # in short, if we are not already quarantining and if there is a member
+            # of the household that got a positive test (even if they didn't tell their
+            # app, whether because they don't have one or don't care, they should still
+            # warn their housemates)
             recommendations.append(Quarantine())
         return recommendations
 
@@ -48,7 +51,7 @@
         Args:
             human (Human): `Human` object.
         """
-        raise NotImplementedError()
+        raise NotImplementedError
 
     def revert_behavior(self, human):
         """
@@ -59,7 +62,7 @@
         Args:
             human (Human): `Human` object.
         """
-        raise NotImplementedError()
+        raise NotImplementedError
 
     def __repr__(self):
         return "BehaviorInterventions"
@@ -327,36 +330,8 @@
     def __repr__(self):
         return f"Wear Mask"
 
-<<<<<<< HEAD
+
 def _get_tracing_recommendations(level):
-=======
-class BundledInterventions(BehaviorInterventions):
-    """
-    Implements bunch of recommendations for general awareness.
-    At the start of this intervention, everyone is initialized with these interventions.
-    DROPOUT might affect their ability to follow.
-    """
-    def __init__(self, level):
-        super(BundledInterventions, self).__init__()
-        self.recommendations = get_recommendations(level)
-
-    def modify_behavior(self, human):
-        self.revert_behavior(human)
-        for rec in self.recommendations:
-            if isinstance(rec, BehaviorInterventions) and human.follows_recommendations_today:
-                rec.modify_behavior(human)
-                human.recommendations_to_follow.add(rec)
-
-    def revert_behavior(self, human):
-        for rec in human.recommendations_to_follow:
-            rec.revert_behavior(human)
-        human.recommendations_to_follow = OrderedSet()
-
-    def __repr__(self):
-        return "\t".join([str(x) for x in self.recommendations])
-
-def get_recommendations(level):
->>>>>>> f43b9a09
     """
     Maps recommendation level to a list `BehaviorInterventions`.
 
@@ -366,6 +341,7 @@
     Returns:
         list: a list of `BehaviorInterventions`.
     """
+    assert level in [0, 1, 2, 3]
     if level == 0:
         return [WashHands(), StandApart(default_distance=25)]
     if level == 1:
@@ -373,9 +349,35 @@
     if level == 2:
         return [WashHands(), SocialDistancing(default_distance=100), WearMask(), 'monitor_symptoms']
 
-    # NOTE: Quarantine must be last to be found by BehaviorInterventions.get_recommendations()
-    # and Tracing.get_recommendations()
     return [WashHands(), SocialDistancing(default_distance=150), WearMask(), 'monitor_symptoms', GetTested("recommendations"), Quarantine()]
+
+
+class BundledInterventions(BehaviorInterventions):
+    """
+    Implements bunch of recommendations for general awareness.
+    At the start of this intervention, everyone is initialized with these interventions.
+    DROPOUT might affect their ability to follow.
+    """
+
+    def __init__(self, level):
+        super(BundledInterventions, self).__init__()
+        self.recommendations = _get_tracing_recommendations(level)
+
+    # def modify_behavior(self, human):
+    #     self.revert_behavior(human)
+    #     for rec in self.recommendations:
+    #         if isinstance(rec, BehaviorInterventions) and human.follows_recommendations_today:
+    #             rec.modify_behavior(human)
+    #             human.recommendations_to_follow.add(rec)
+    #
+    # def revert_behavior(self, human):
+    #     for rec in human.recommendations_to_follow:
+    #         rec.revert_behavior(human)
+    #     human.recommendations_to_follow = OrderedSet()
+
+    def __repr__(self):
+        return "\t".join([str(x) for x in self.recommendations])
+
 
 class RiskBasedRecommendations(BehaviorInterventions):
     """
@@ -463,13 +465,6 @@
         return "Get Tested"
 
 class HeuristicRecommendations(RiskBasedRecommendations):
-<<<<<<< HEAD
-    def __init__(self, version=2):
-        super(HeuristicRecommendations, self).__init__()
-        self.version = version
-
-    def get_recommendations_level(self, human, thresholds, max_risk_level):
-=======
 
     def __init__(self, version, conf):
         super(HeuristicRecommendations, self).__init__()
@@ -503,18 +498,11 @@
         the `_heuristic_rec_level` attribute must be set in each human before calling this via
         the `intervention_start` kwarg.
         """
->>>>>>> f43b9a09
         # Most of the logic for recommendations level update is given in the
         # "Tracing" class (with "heuristic" tracing method). The recommendations
         # level for the heuristic tracing algorithm are dependent on messages
         # received in the mailbox, which get_recommendations_level does not have
         # access to under the current API.
-<<<<<<< HEAD
-        if human.age >= 70:
-            rec_level = 1 if (self.version == 2) else 2
-            return max(human.rec_level, rec_level)
-        return max(human.rec_level, 0)
-=======
 
         intervention_start = kwargs.get("intervention_start")
         if intervention_start:
@@ -649,7 +637,6 @@
             setattr(human, '_heuristic_rec_level', self.mild_risk_rec_level)
 
         return risk
->>>>>>> f43b9a09
 
 
 class Tracing(object):
@@ -702,17 +689,9 @@
         if risk_model in ['manual', 'digital']:
             self.intervention = BinaryTracing()
         elif risk_model == "heuristicv1":
-<<<<<<< HEAD
-            # Combination of risk-based & heuristic recommendations
-            self.intervention = HeuristicRecommendations(version=1)
-        elif risk_model == "heuristicv2":
-            # Combination of risk-based & heuristic recommendations
-            self.intervention = HeuristicRecommendations(version=2)
-=======
             self.intervention = HeuristicRecommendations(version=1, conf=conf)
         elif risk_model == "heuristicv2":
             self.intervention = HeuristicRecommendations(version=2, conf=conf)
->>>>>>> f43b9a09
         else:
             # risk based
             self.intervention = RiskBasedRecommendations()
@@ -733,12 +712,6 @@
             self.delay = 1
             self.app = False
 
-<<<<<<< HEAD
-        if risk_model in ["heuristicv1", "heuristicv2"]:
-            self.risk_mapping = conf.get("RISK_MAPPING")
-=======
->>>>>>> f43b9a09
-
         self.propagate_risk_max_depth = max_depth
         # more than 3 will slow down the simulation too much
         if self.propagate_risk:
@@ -751,14 +724,14 @@
 
     # Mirror BehaviorInterventions interface
     def get_recommendations(self, human: "Human"):
-        recommendations = []
-        # TODO: comment this and refactor this stuff; there are probably bugs in here, and we
-        #  need to make sure that interventions can be truly disassociated from app usage
         if self.should_modify_behavior:
-            recommendations = self.intervention.get_recommendations(human)
-        if (not recommendations or
-            not isinstance(recommendations[-1], Quarantine)) and \
-                any(1 for h in human.household.humans if h.test_result == "positive"):
+            recommendations = self._get_recommendations_impl(human)
+        if not any([isinstance(rec, Quarantine) for rec in recommendations]) and \
+                any([h.test_result == "positive" for h in human.household.humans]):
+            # in short, if we are not already quarantining and if there is a member
+            # of the household that got a positive test (even if they didn't tell their
+            # app, whether because they don't have one or don't care, they should still
+            # warn their housemates)
             recommendations.append(Quarantine())
         return recommendations
 
@@ -850,11 +823,7 @@
         """
         assert self.risk_model != "transformer", "we should never be in here!"
         assert self.risk_model in ["manual", "digital", "naive", "heuristicv1", "heuristicv2", "other"], "missing something?"
-<<<<<<< HEAD
         if self.risk_model not in ["heuristicv1", "heuristicv2"]:
-=======
-        if self.risk_model != "heuristic":
->>>>>>> f43b9a09
             t, s, r = self._get_hypothetical_contact_tracing_results(human, mailbox, humans_map)
 
         if self.risk_model in ["manual", "digital"]:
@@ -867,132 +836,7 @@
             risk = 1.0 - (1.0 - human.conf.get("RISK_TRANSMISSION_PROBA")) ** (t+s)
 
         elif self.risk_model in ["heuristicv1", "heuristicv2"]:
-<<<<<<< HEAD
-            risk = human.risk
-
-            no_message_gt3_past_7_days = True
-            no_positive_test_result_past_14_days = True
-            earliest_negative_test_result_num_days = -1
-            high_risk_message, high_risk_num_days = -1, -1
-            moderate_risk_message, moderate_risk_num_days = -1, -1
-            mild_risk_message, mild_risk_num_days = -1, -1
-
-            if self.intervention.version == 1:
-                high_risk_threshold, high_risk_rec_level = 12, 3
-                moderate_risk_threshold, moderate_risk_rec_level = 10, 2
-                mild_risk_threshold, mild_risk_rec_level = 6, 1
-
-                severe_symptoms_risk_level, severe_symptoms_rec_level = 12, 3
-                moderate_symptoms_risk_level, moderate_symptoms_rec_level = 10, 3
-                mild_symptoms_risk_level, mild_symptoms_rec_level = 7, 2
-
-            elif self.intervention.version == 2:
-                high_risk_threshold, high_risk_rec_level = 10, 2
-                moderate_risk_threshold, moderate_risk_rec_level = 8, 1
-                mild_risk_threshold, mild_risk_rec_level = 4, 1
-
-                severe_symptoms_risk_level, severe_symptoms_rec_level = 10, 2
-                moderate_symptoms_risk_level, moderate_symptoms_rec_level = 8, 2
-                mild_symptoms_risk_level, mild_symptoms_rec_level = 6, 1
-
-            else:
-                raise NotImplementedError()
-
-            # Check if the user received messages with specific risk level
-            # TODO: mailbox only contains update messages, and not encounter messages
-            # TODO: use the result of the clustering algorithm to find the number of
-            #       encounters with another user with high risk level
-            for _, update_messages in mailbox.items():
-                for update_message in update_messages:
-                    encounter_day = (human.env.timestamp - update_message.encounter_time).days
-                    risk_level = update_message.new_risk_level
-
-                    if (encounter_day < 7) and (risk_level >= 3):
-                        no_message_gt3_past_7_days = False
-
-                    if (risk_level >= high_risk_threshold):
-                        high_risk_message = max(high_risk_message, risk_level)
-                        high_risk_num_days = max(high_risk_num_days, encounter_day)
-
-                    elif (risk_level >= moderate_risk_threshold):
-                        moderate_risk_message = max(moderate_risk_message, risk_level)
-                        moderate_risk_num_days = max(moderate_risk_message, encounter_day)
-
-                    elif (risk_level >= mild_risk_threshold):
-                        mild_risk_message = max(mild_risk_message, risk_level)
-                        mild_risk_num_days = max(mild_risk_message, encounter_day)
-
-            for test_result, test_time, _ in human.test_results:
-                result_day = (human.env.timestamp - test_time).days
-                if result_day >= 0 and result_day < human.conf.get("TRACING_N_DAYS_HISTORY"):
-                    no_positive_test_result_past_14_days &= (test_result != "positive")
-
-                    if test_result == "negative":
-                        earliest_negative_test_result_num_days = max(result_day,
-                            earliest_negative_test_result_num_days)
-
-            if human.reported_test_result == "positive":
-                # Update risk for the past 14 days
-                risk = [self.risk_level_to_risk(15)] * 14
-            elif human.all_reported_symptoms:
-                if "extremely-severe" in human.all_reported_symptoms:
-                    # For severe symptoms, set R = 10 for now and all past 7 days
-                    risk = [self.risk_level_to_risk(severe_symptoms_risk_level)] * 7
-                    # Set recommendations level L = 2
-                    human._rec_level = severe_symptoms_rec_level
-                elif "severe" in human.all_reported_symptoms:
-                    risk = [self.risk_level_to_risk(severe_symptoms_risk_level)] * 7
-                    human._rec_level = severe_symptoms_rec_level
-                elif "moderate" in human.all_reported_symptoms:
-                    # For intermediate symptoms, set R = 8 for now and all past 7 days
-                    risk = [self.risk_level_to_risk(moderate_symptoms_risk_level)] * 7
-                    # Set recommendations level L = 2
-                    human._rec_level = moderate_symptoms_rec_level
-                else:
-                    # For mild symptoms, set R = 6 for now and all past 7 days
-                    risk = [self.risk_level_to_risk(mild_symptoms_risk_level)] * 7
-                    # Set recommendations level L = 1
-                    human._rec_level = mild_symptoms_rec_level
-
-            elif (human.rec_level > 0) and no_positive_test_result_past_14_days:
-                # Check if there was no symptoms in the past 7 days
-                no_symptoms_past_7_days = (not any(islice(human.rolling_all_reported_symptoms, 7)))
-
-                if no_symptoms_past_7_days and no_message_gt3_past_7_days:
-                    # Set risk level R = 0 for now and all past 7 days
-                    risk = [self.risk_level_to_risk(0)] * 7
-
-                elif earliest_negative_test_result_num_days > 0:
-                    # Set risk level R = 1 for now and all past D days
-                    risk = [self.risk_level_to_risk(1)] * earliest_negative_test_result_num_days
-                    # Set recommendation level L = 0
-                    human._rec_level = 0
-
-            elif high_risk_message > 0:
-                # TODO: Decrease the risk level depending on the number of encounters (N > 5)
-                updated_risk = max(human.risk_level, self.risk_level_to_risk(high_risk_message - 5))
-                risk = [updated_risk] * max(high_risk_num_days - 2, 1) # Update at least 1 day
-                # Set recommendations level L = 2
-                human._rec_level = high_risk_rec_level
-
-            elif moderate_risk_message > 0:
-                # Set the risk level to max(R' - 5, R) for all days after day D + 2
-                # (with at least 1 update for the current day)
-                updated_risk = max(human.risk_level, self.risk_level_to_risk(moderate_risk_message - 5))
-                risk = [updated_risk] * max(moderate_risk_num_days - 2, 1)
-                # Set recommendations level L = 1
-                human._rec_level = moderate_risk_rec_level
-
-            elif mild_risk_message > 0:
-                # Set the risk level to max(R' - 5, R) for all days after day D + 2
-                # (with at least 1 update for the current day)
-                updated_risk = max(human.risk_level, self.risk_level_to_risk(mild_risk_message - 5))
-                risk = [updated_risk] * max(mild_risk_num_days - 2, 1)
-                # Set recommendations level L = 1
-                human._rec_level = mild_risk_rec_level
-=======
             risk = self.intervention.compute_risk(human, mailbox)
->>>>>>> f43b9a09
 
         elif self.risk_model == "other":
             r_up, v_up, r_down, v_down = r
