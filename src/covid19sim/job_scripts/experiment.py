--- conflicted
+++ resolved
@@ -7,10 +7,7 @@
 from collections import defaultdict
 from pathlib import Path
 import ast
-<<<<<<< HEAD
-=======
 import json
->>>>>>> 73c63045
 
 import hydra
 import numpy as np
@@ -18,11 +15,7 @@
 from omegaconf import DictConfig
 
 from covid19sim.plotting.utils import env_to_path
-<<<<<<< HEAD
-from covid19sim.utils.utils import parse_search_configuration, is_app_based_tracing_intervention
-=======
 from covid19sim.utils.utils import parse_search_configuration, is_app_based_tracing_intervention, NpEncoder
->>>>>>> 73c63045
 
 SAMPLE_KEYS = {"list", "uniform", "range", "cartesian", "sequential", "chain"}
 HYDRA_CONF_PATH = Path(__file__).parent.parent / "configs/exp/config.yaml"
@@ -844,23 +837,14 @@
             if not is_app_based_tracing_intervention(opts['intervention']):
                 opts['APP_UPTAKE'] = -1
 
-<<<<<<< HEAD
-            # set of dictionaries is not possible, so use frozenset instead
-            if frozenset(opts.items()) in old_opts:
-=======
             opts_str = json.dumps(opts, sort_keys=True, cls=NpEncoder)
             # set of dictionaries is not possible, so use frozenset instead
             if opts_str in old_opts:
->>>>>>> 73c63045
                 print("\n Ran this job already ... skipping!")
                 skipped = True
                 continue
 
-<<<<<<< HEAD
-            old_opts.add(frozenset(opts.items()))
-=======
             old_opts.add(opts_str)
->>>>>>> 73c63045
 
             extension = ""
             # specify server frontend
