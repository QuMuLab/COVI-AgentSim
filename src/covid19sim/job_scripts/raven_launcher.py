import time
import argparse

try:
    from raven.core import RavenJob
except ImportError:
    from unittest.mock import Mock

    RavenJob = Mock()
import shlex


def parse_args():
    parsey = argparse.ArgumentParser()
    parsey.add_argument("file", type=str, help="Job file.")
    parsey.add_argument(
        "-n", "--num-jobs", type=int, default=float("inf"), help="How many jobs to run."
    )
    parsey.add_argument(
        "-d",
        "--disarm",
        action="store_true",
        default=False,
        help="Whether to just print stuff.",
    )
    parsey.add_argument(
        "-s",
        "--no-space",
        action="store_true",
        default=False,
        help="Whether to get rid of spaces."
    )
    # parsey.add_argument("-r", "--run", type=str, required=True, help="Run file.")
    return parsey.parse_args()


<<<<<<< HEAD
def validate_components(components):
    components[-1] = components[-1].replace(";", "")
    for idx, component in enumerate(components):
        if " " in component:
            # hydra doesn't like spaces without quotes, but shlex likes to get rid
            # of the quotes. :|
            assert "=" in component, "Can't parse hydra command with a space."
            key, value = component.split("=")
            components[idx] = f'{key}=\\"{value}\\"'
=======
def validate_components(components, no_space=False):
    components[-1] = components[-1].replace(";", "")
    for idx, component in enumerate(components):
        if " " in component:
            if no_space:
                components[idx] = component.replace(" ", "")
            else:
                # hydra doesn't like spaces without quotes, but shlex likes to get rid
                # of the quotes. :|
                assert "=" in component, "Can't parse hydra command with a space."
                key, value = component.split("=")
                components[idx] = f'{key}=\\"{value}\\"'
>>>>>>> 73c63045
    return components


def main(args=None):
    args = args or parse_args()
    with open(args.file, "r") as f:
        lines = f.readlines()
    num_jobs_ran = 0
    for line in lines:
        if not line.startswith("python run.py"):
            continue
        if num_jobs_ran >= args.num_jobs:
            break
        components = shlex.split(line)[2:]
        components[-1] = components[-1].replace(";", "")
<<<<<<< HEAD
        components = validate_components(components)
=======
        components = validate_components(components, no_space=args.no_space)
>>>>>>> 73c63045
        raven_job = RavenJob().set_script_path("run.py").set_script_args(components)
        if args.disarm:
            print(raven_job.build_submission(write=False))
            print("-------------------------------------")
        else:
            raven_job.launch(verbose=True)
            time.sleep(1)
        num_jobs_ran += 1


if __name__ == "__main__":
    main()<|MERGE_RESOLUTION|>--- conflicted
+++ resolved
@@ -34,17 +34,6 @@
     return parsey.parse_args()
 
 
-<<<<<<< HEAD
-def validate_components(components):
-    components[-1] = components[-1].replace(";", "")
-    for idx, component in enumerate(components):
-        if " " in component:
-            # hydra doesn't like spaces without quotes, but shlex likes to get rid
-            # of the quotes. :|
-            assert "=" in component, "Can't parse hydra command with a space."
-            key, value = component.split("=")
-            components[idx] = f'{key}=\\"{value}\\"'
-=======
 def validate_components(components, no_space=False):
     components[-1] = components[-1].replace(";", "")
     for idx, component in enumerate(components):
@@ -57,7 +46,6 @@
                 assert "=" in component, "Can't parse hydra command with a space."
                 key, value = component.split("=")
                 components[idx] = f'{key}=\\"{value}\\"'
->>>>>>> 73c63045
     return components
 
 
@@ -73,11 +61,7 @@
             break
         components = shlex.split(line)[2:]
         components[-1] = components[-1].replace(";", "")
-<<<<<<< HEAD
-        components = validate_components(components)
-=======
         components = validate_components(components, no_space=args.no_space)
->>>>>>> 73c63045
         raven_job = RavenJob().set_script_path("run.py").set_script_args(components)
         if args.disarm:
             print(raven_job.build_submission(write=False))
