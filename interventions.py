--- conflicted
+++ resolved
@@ -224,11 +224,7 @@
         # print(f"chaging back {human}")
         for rec in human.recommendations_to_follow:
             rec.revert_behavior(human)
-<<<<<<< HEAD
-            if human.name == "human:93":print(f"{human.name}:{rec}")
-=======
         human.recommendations_to_follow = OrderedSet()
->>>>>>> 834ff4f4
 
 class GetTested(BehaviorInterventions):
     # FIXME: can't be called as a stand alone class. Needs human.recommendations_to_follow to work
@@ -249,12 +245,8 @@
         self.risk_model = risk_model
         if risk_model in ['manual', 'digital']:
             self.intervention = Quarantine()
-<<<<<<< HEAD
-        elif risk_model in ["first order probabilistic tracing", "naive", "transformer"]:
-=======
         else:
             # risk based
->>>>>>> 834ff4f4
             self.intervention = RiskBasedRecommendations()
 
         self.max_depth = max_depth
