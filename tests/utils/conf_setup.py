--- conflicted
+++ resolved
@@ -35,24 +35,12 @@
         defaults = yaml.safe_load(f)["defaults"]
 
     default_confs = []
-<<<<<<< HEAD
-    for key in defaults:
-        if type(key) == dict:
-            folder_name = list(key.keys())[0]
-            subfolder_name = key[folder_name]
-            filename = str(HYDRA_SIM_PATH / folder_name / (subfolder_name + ".yaml"))
-        else:
-            filename = str(HYDRA_SIM_PATH / (key + ".yaml"))
-        default_confs.append(OmegaConf.load(filename))
-
-=======
     for d in defaults:
         if type(d) == str:
             conf = OmegaConf.load(str(HYDRA_SIM_PATH / (d + ".yaml")))
         else:
             conf = OmegaConf.load(str(HYDRA_SIM_PATH / list(d.keys())[0] / (list(d.values())[0] + ".yaml")))
         default_confs.append(conf)
->>>>>>> cfc3881b
     conf = OmegaConf.merge(*default_confs, OmegaConf.load(str(config_path)))
 
     return parse_configuration(conf)